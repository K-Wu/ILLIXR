$schema: http://json-schema.org/schema#
$id: http://illixr.github.io/schemas/config.json
definitions:
  path:
    oneOf:
      - type: string
      - type: object
        additionalProperties: false
        required:
          - git_repo
          - version
        properties:
          git_repo:
            $ref: '#/definitions/path'
            description: Path to repo
          version:
            type: string
            description: Branch, tag, or commit hash
      - type: object
        additionalProperties: false
        required:
          - archive_path
        properties:
          archive_path:
            description: Path to archive
            $ref: '#/definitions/path'
      - type: object
        additionalProperties: false
        required:
          - download_url
        properties:
          download_url:
            type: string
            description: URL to download
      - type: object
        additionalProperties: false
        required:
          - subpath
          - relative_to
        properties:
          subpath:
            type: string
          relative_to:
            $ref: '#/definitions/path'
type: object
additionalProperties: false
properties:
  plugin_groups:
    type: array
    default: []
    items:
      type: object
      additionalProperties: false
      properties:
        plugin_group:
          type: array
          default: []
          items:
            type: object
            additionalProperties: false
            properties:
              name:
                description: An optional name for the plugin
                default: ""
                type: string
              path:
                $ref: '#/definitions/path'
                description: Path to the directory containing the SO.
              config:
                default: {}
                type: object
                additionalProperties:
                  type: string
                description: Vars that get passed to the build system
            required:
              - path
  common:
    default: {}
    type: object
    additionalProperties: false
    properties:
      path:
        default: ./common
        $ref: '#/definitions/path'
        description: Path to https://github.com/ILLIXR/ILLIXR
  runtime:
    default: {}
    type: object
    additionalProperties: false
    properties:
      path:
        default: ./runtime
        $ref: '#/definitions/path'
        description: Path to https://github.com/ILLIXR/ILLIXR
      config:
        default: {}
        type: object
        additionalProperties:
          type: string
        description: Vars that get passed to the build system
  action:
    type: object
    additionalProperties: true
    default: {}
    required:
      - name
    properties:
      name:
        default: native
        type: string
        description: "Currently supports: 'native', 'monado', 'tests', or 'clean'"
        properties:
          path:
            $ref: '#/definitions/path'
            description: Path to action
      config:
        default: {}
        type: object
        additionalProperties:
          type: string
        description: Interpretation of these vars is action-dependent
  data:
    $ref: '#/definitions/path'
    description: URL to offline IMU/cam data. Omit if not applicable.
  demo_data:
    $ref: '#/definitions/path'
    description: URL to OBJs to render in gldemo.
  enable_offload:
<<<<<<< HEAD
    type: number
    description: Flag to activate data collection at runtime.
  enable_alignment:
    type: number
=======
    type: boolean
    description: Flag to activate data collection at runtime.
  enable_alignment:
    type: boolean
>>>>>>> 0a4e7064
    description: Flag to activate the ground-truth alignment.
  profile:
    default: dbg
    type: string
    description: "Currently supports 'dbg' and 'opt'"<|MERGE_RESOLUTION|>--- conflicted
+++ resolved
@@ -126,17 +126,10 @@
     $ref: '#/definitions/path'
     description: URL to OBJs to render in gldemo.
   enable_offload:
-<<<<<<< HEAD
-    type: number
-    description: Flag to activate data collection at runtime.
-  enable_alignment:
-    type: number
-=======
     type: boolean
     description: Flag to activate data collection at runtime.
   enable_alignment:
     type: boolean
->>>>>>> 0a4e7064
     description: Flag to activate the ground-truth alignment.
   profile:
     default: dbg
