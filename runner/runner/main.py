#!/usr/bin/env python3
import asyncio
import multiprocessing
import tempfile
from pathlib import Path
import os
import shlex
from typing import Any, Dict, List, Optional, cast

import aiohttp
import click
import jsonschema
import yaml
from util import flatten1, gather_aws, pathify, relative_to, subprocess_run, replace_all, unflatten
from yamlinclude import YamlIncludeConstructor

# isort main.py
# black -l 90 main.py
# mypy --strict --ignore-missing-imports main.py

SEQ_MODE = False
root_dir = relative_to((Path(__file__).parent / "../..").resolve(), Path(".").resolve())


cache_path = root_dir / ".cache" / "paths"
cache_path.mkdir(parents=True, exist_ok=True)


def fill_defaults(
    thing: Any, thing_schema: Dict[str, Any], path: Optional[List[str]] = None
) -> None:
    if path is None:
        path = []

    if thing_schema["type"] == "object":
        for key in thing_schema.get("properties", []):
            if key not in thing:
                if "default" in thing_schema["properties"][key]:
                    thing[key] = thing_schema["properties"][key]["default"]
                    # print(f'{".".join(path + [key])} is defaulting to {thing_schema["properties"][key]["default"]}')
            # even if key is present, it may be incomplete
            fill_defaults(thing[key], thing_schema["properties"][key], path + [key])
    elif thing_schema["type"] == "array":
        for i, item in enumerate(thing):
            fill_defaults(item, thing_schema["items"], path + [str(i)])


async def make(
    path: Path, targets: List[str], var_dict: Optional[Dict[str, str]] = None
) -> None:
    parallelism = max(1, multiprocessing.cpu_count() // 2)
    var_dict_args = [
        f"{key}={val}" for key, val in (var_dict if var_dict else {}).items()
    ]
    await subprocess_run(
        ["make", "-j", str(parallelism), "-C", str(path), *targets, *var_dict_args],
        check=True,
        capture_output=True,
    )


async def build_one_plugin(
    config: Dict[str, Any],
    plugin_config: Dict[str, Any],
    test: bool = False,
    session: Optional[aiohttp.ClientSession] = None,
) -> Path:
    profile = config["profile"]
    path: Path = await pathify(plugin_config["path"], root_dir, cache_path, True, True, session)
    if not (path / "common").exists():
        runtime_path = await pathify(config["runtime"]["path"], root_dir, cache_path, True, True, session)
        runtime_path = runtime_path.resolve()
        os.symlink(runtime_path / "common", path / "common")
    var_dict = plugin_config["config"]
    so_name = f"plugin.{profile}.so"
    targets = [so_name] + (["tests/run"] if test else [])
    await make(path, targets, var_dict)
    return path / so_name


async def build_runtime(
    config: Dict[str, Any],
    suffix: str,
    test: bool = False,
    session: Optional[aiohttp.ClientSession] = None,
) -> Path:
    profile = config["profile"]
    name = "main" if suffix == "exe" else "plugin"
    runtime_name = f"{name}.{profile}.{suffix}"
    runtime_config = config["runtime"]["config"]
    runtime_path = await pathify(config["runtime"]["path"], root_dir, cache_path, True, True, session)
    if not runtime_path.exists():
        raise RuntimeError(
            f"Please change loader.runtime.path ({runtime_path}) to point to a clone of https://github.com/ILLIXR/ILLIXR"
        )
    targets = [runtime_name] + (["tests/run"] if test else [])
    await make(runtime_path / "runtime", targets, runtime_config)
    return runtime_path / "runtime" / runtime_name


async def load_native(config: Dict[str, Any]) -> None:
    async with aiohttp.ClientSession() as session:
        runtime_exe_path, plugin_paths, data_path, demo_data_path = await gather_aws(
            build_runtime(config, "exe", session=session),
            gather_aws(
                *(
                    build_one_plugin(config, plugin_config, session=session)
                    for plugin_group in config["plugin_groups"]
                    for plugin_config in plugin_group["plugin_group"]
                ),
<<<<<<< HEAD
                desc="Compile plugins",
            ),
            pathify(config["data"], root_dir, cache_path, True, True, session),
            pathify(config["demo_data"], root_dir, cache_path, True, True, session),
            desc="Compile plugins, runtime, and fetch paths",
=======
                sequential=SEQ_MODE
            ),
            pathify(config["data"], root_dir, cache_path, True, True, session),
            pathify(config["demo_data"], root_dir, cache_path, True, True, session),
            sequential=SEQ_MODE
>>>>>>> 0e2f2d38
        )
    command_str = config["loader"].get("command", "%a")
    main_cmd_lst = [str(runtime_exe_path), *map(str, plugin_paths)]
    command_lst_sbst = list(
        flatten1(
            replace_all(
                unflatten(shlex.split(command_str)),
                {("%a",): main_cmd_lst, ("%b",): [shlex.quote(shlex.join(main_cmd_lst))]},
            )
        )
    )
    await subprocess_run(
        command_lst_sbst,
        check=True,
        env_override=dict(
            ILLIXR_DATA=data_path,
            ILLIXR_DEMO_DATA=demo_data_path,
        ),
    )


async def load_tests(config: Dict[str, Any]) -> None:
    runtime_exe_path, _, plugin_paths = await gather_aws(
        build_runtime(config, "exe", test=True),
        make(Path("common"), ["tests/run"]),
        gather_aws(
            *(
                build_one_plugin(config, plugin_config, test=True)
                    for plugin_group in config["plugin_groups"]
                    for plugin_config in plugin_group["plugin_group"]
            ),
<<<<<<< HEAD
            sequential=False,
            desc="Compile and test plugins",
        ),
        desc="Compile and test runtime, plugins, and common",
        sequential=False,
=======
            sequential=SEQ_MODE,
        ),
        sequential=SEQ_MODE,
>>>>>>> 0e2f2d38
    )


async def cmake(
    path: Path, build_path: Path, var_dict: Optional[Dict[str, str]] = None
) -> None:
    parallelism = max(1, multiprocessing.cpu_count() // 2)
    var_args = [f"-D{key}={val}" for key, val in (var_dict if var_dict else {}).items()]
    build_path.mkdir(exist_ok=True)
    await subprocess_run(
        [
            "cmake",
            "-S",
            str(path),
            "-B",
            str(build_path),
            "-G",
            "Unix Makefiles",
            *var_args,
        ],
        check=True,
        capture_output=True,
    )
    await make(build_path, ["all"])


async def load_monado(config: Dict[str, Any]) -> None:
    profile = config["profile"]
    cmake_profile = "Debug" if profile == "dbg" else "Release"
    openxr_app_config = config["loader"]["openxr_app"].get("config", {})
    monado_config = config["loader"]["monado"].get("config", {})

    async with aiohttp.ClientSession() as session:
        runtime_path, monado_path, openxr_app_path, data_path, demo_data_path = await gather_aws(
            pathify(config["runtime"]["path"], root_dir, cache_path, True, True, session),
            pathify(config["loader"]["monado"]["path"], root_dir, cache_path, True, True, session),
            pathify(config["loader"]["openxr_app"]["path"], root_dir, cache_path, True, True, session),
            pathify(config["data"], root_dir, cache_path, True, True, session),
            pathify(config["demo_data"], root_dir, cache_path, True, True, session),
<<<<<<< HEAD
            desc="Collect paths",
=======
            sequential=SEQ_MODE
>>>>>>> 0e2f2d38
        )

    _, _, _, plugin_paths = await gather_aws(
        cmake(
            monado_path,
            monado_path / "build",
            dict(
                CMAKE_BUILD_TYPE=cmake_profile,
                BUILD_WITH_LIBUDEV="0",
                BUILD_WITH_LIBUVC="0",
                BUILD_WITH_LIBUSB="0",
                BUILD_WITH_NS="0",
                BUILD_WITH_PSMV="0",
                BUILD_WITH_PSVR="0",
                BUILD_WITH_OPENHMD="0",
                BUILD_WITH_VIVE="0",
                ILLIXR_PATH=str(runtime_path),
                **monado_config,
            ),
        ),
        cmake(
            openxr_app_path,
            openxr_app_path / "build",
            dict(CMAKE_BUILD_TYPE=cmake_profile, **openxr_app_config),
        ),
        build_runtime(config, "so"),
        gather_aws(
            *(
                build_one_plugin(config, plugin_config)
                for plugin_group in config["plugin_groups"]
                for plugin_config in plugin_group["plugin_group"]
            ),
<<<<<<< HEAD
            desc="Compile plugins",
        ),
        desc="Compile Monado, OpenXR app, runtime, and plugins"
=======
            sequential=SEQ_MODE
        ),
        sequential=SEQ_MODE
>>>>>>> 0e2f2d38
    )
    await subprocess_run(
        [str(openxr_app_path / "build" / "./openxr-example")],
        check=True,
        env_override=dict(
            XR_RUNTIME_JSON=str(monado_path / "build" / "openxr_monado-dev.json"),
            ILLIXR_PATH=str(runtime_path / "runtime" / f"plugin.{profile}.so"),
            ILLIXR_COMP=":".join(map(str, plugin_paths)),
            ILLIXR_DATA=data_path,
            ILLIXR_DEMO_DATA=demo_data_path,
        ),
    )


loaders = {
    "native": load_native,
    "monado": load_monado,
    "tests": load_tests,
}


async def run_config(config_path: Path) -> None:
    """Parse a YAML config file, returning the validated ILLIXR system config."""
    YamlIncludeConstructor.add_to_loader_class(
        loader_class=yaml.FullLoader, base_dir=config_path.parent,
    )

    with config_path.open() as f:
        config = yaml.full_load(f)

    with (root_dir / "runner/config_schema.yaml").open() as f:
        config_schema = yaml.safe_load(f)

    jsonschema.validate(instance=config, schema=config_schema)
    fill_defaults(config, config_schema)

    loader = config["loader"]["name"]

    if loader not in loaders:
        raise RuntimeError(f"No such loader: {loader}")
    await loaders[loader](config)


if __name__ == "__main__":

    @click.command()
    @click.argument("config_path", type=click.Path(exists=True))
    @click.option("--sequential", default=False, is_flag=True)
    def main(config_path: str, sequential: bool) -> None:
        global SEQ_MODE
        SEQ_MODE = sequential
        asyncio.run(run_config(Path(config_path)))

    main()<|MERGE_RESOLUTION|>--- conflicted
+++ resolved
@@ -108,19 +108,13 @@
                     for plugin_group in config["plugin_groups"]
                     for plugin_config in plugin_group["plugin_group"]
                 ),
-<<<<<<< HEAD
                 desc="Compile plugins",
+                sequential=SEQ_MODE
             ),
             pathify(config["data"], root_dir, cache_path, True, True, session),
             pathify(config["demo_data"], root_dir, cache_path, True, True, session),
             desc="Compile plugins, runtime, and fetch paths",
-=======
-                sequential=SEQ_MODE
-            ),
-            pathify(config["data"], root_dir, cache_path, True, True, session),
-            pathify(config["demo_data"], root_dir, cache_path, True, True, session),
             sequential=SEQ_MODE
->>>>>>> 0e2f2d38
         )
     command_str = config["loader"].get("command", "%a")
     main_cmd_lst = [str(runtime_exe_path), *map(str, plugin_paths)]
@@ -152,17 +146,11 @@
                     for plugin_group in config["plugin_groups"]
                     for plugin_config in plugin_group["plugin_group"]
             ),
-<<<<<<< HEAD
-            sequential=False,
             desc="Compile and test plugins",
+            sequential=SEQ_MODE,
         ),
         desc="Compile and test runtime, plugins, and common",
-        sequential=False,
-=======
-            sequential=SEQ_MODE,
-        ),
         sequential=SEQ_MODE,
->>>>>>> 0e2f2d38
     )
 
 
@@ -202,11 +190,8 @@
             pathify(config["loader"]["openxr_app"]["path"], root_dir, cache_path, True, True, session),
             pathify(config["data"], root_dir, cache_path, True, True, session),
             pathify(config["demo_data"], root_dir, cache_path, True, True, session),
-<<<<<<< HEAD
             desc="Collect paths",
-=======
             sequential=SEQ_MODE
->>>>>>> 0e2f2d38
         )
 
     _, _, _, plugin_paths = await gather_aws(
@@ -239,15 +224,11 @@
                 for plugin_group in config["plugin_groups"]
                 for plugin_config in plugin_group["plugin_group"]
             ),
-<<<<<<< HEAD
             desc="Compile plugins",
+            sequential=SEQ_MODE
         ),
         desc="Compile Monado, OpenXR app, runtime, and plugins"
-=======
-            sequential=SEQ_MODE
-        ),
         sequential=SEQ_MODE
->>>>>>> 0e2f2d38
     )
     await subprocess_run(
         [str(openxr_app_path / "build" / "./openxr-example")],
