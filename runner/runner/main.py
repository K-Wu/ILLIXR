#!/usr/bin/env python3
import multiprocessing
import os
import shlex
import tempfile
from pathlib import Path
from typing import Any, List, Mapping, Optional, ContextManager, BinaryIO, cast

import click
import jsonschema
import yaml
from util import (
    fill_defaults,
    flatten1,
    pathify,
    relative_to,
    replace_all,
    subprocess_run,
    threading_map,
    unflatten,
<<<<<<< HEAD
    noop_context,
=======
    make,
    cmake,
>>>>>>> 793e4423
)
from yamlinclude import YamlIncludeConstructor

# isort main.py
# black -l 90 main.py
# mypy --strict --ignore-missing-imports main.py

root_dir = relative_to((Path(__file__).parent / "../..").resolve(), Path(".").resolve())

cache_path = root_dir / ".cache" / "paths"
cache_path.mkdir(parents=True, exist_ok=True)


def build_one_plugin(
    config: Mapping[str, Any], plugin_config: Mapping[str, Any], test: bool = False,
) -> Path:
    profile = config["profile"]
    path: Path = pathify(plugin_config["path"], root_dir, cache_path, True, True)
    if not (path / "common").exists():
        common_path = pathify(config["common"]["path"], root_dir, cache_path, True, True)
        common_path = common_path.resolve()
        os.symlink(common_path, path / "common")
    plugin_so_name = f"plugin.{profile}.so"
    targets = [plugin_so_name] + (["tests/run"] if test else [])
    make(path, targets, plugin_config["config"])
    return path / plugin_so_name


def build_runtime(config: Mapping[str, Any], suffix: str, test: bool = False,) -> Path:
    profile = config["profile"]
    name = "main" if suffix == "exe" else "plugin"
    runtime_name = f"{name}.{profile}.{suffix}"
    runtime_config = config["runtime"]["config"]
    runtime_path = pathify(config["runtime"]["path"], root_dir, cache_path, True, True)
    targets = [runtime_name] + (["tests/run"] if test else [])
    make(runtime_path, targets, runtime_config)
    return runtime_path / runtime_name


def load_native(config: Mapping[str, Any]) -> None:
    runtime_exe_path = build_runtime(config, "exe")
    data_path = pathify(config["data"], root_dir, cache_path, True, True)
    demo_data_path = pathify(config["demo_data"], root_dir, cache_path, True, True)
    plugin_paths = threading_map(
        lambda plugin_config: build_one_plugin(config, plugin_config),
        [
            plugin_config
            for plugin_group in config["plugin_groups"]
            for plugin_config in plugin_group["plugin_group"]
        ],
        desc="Building plugins",
    )
    actual_cmd_str = config["loader"].get("command", "$cmd")
    illixr_cmd_list = [str(runtime_exe_path), *map(str, plugin_paths)]
    env_override = dict(
        ILLIXR_DATA=str(data_path),
        ILLIXR_DEMO_DATA=str(demo_data_path),
        KIMERA_ROOT=config["loader"]["kimera_path"],
    )
    env_list = [
        f"{shlex.quote(var)}={shlex.quote(val)}" for var, val in env_override.items()
    ]
    actual_cmd_list = list(
        flatten1(
            replace_all(
                unflatten(shlex.split(actual_cmd_str)),
                {
                    ("$env_cmd",): [
                        "env",
                        "-C",
                        Path(".").resolve(),
                        *env_list,
                        *illixr_cmd_list,
                    ],
                    ("$cmd",): illixr_cmd_list,
                    ("$quoted_cmd",): [shlex.quote(shlex.join(illixr_cmd_list))],
                    ("$env",): env_list,
                },
            )
        )
    )
<<<<<<< HEAD
    log_stdout_str = config["loader"].get("log_stdout", None)
    log_stdout_ctx = cast(
        ContextManager[Optional[BinaryIO]],
        (
            open(log_stdout_str, "wb")
            if (log_stdout_str is not None)
            else noop_context(None)
        ),
=======
    subprocess_run(
        command_lst_sbst,
        env_override=dict(
            ILLIXR_DATA=str(data_path),
            ILLIXR_DEMO_DATA=str(demo_data_path),
            ILLIXR_RUN_DURATION=str(config["loader"].get("ILLIXR_RUN_DURATION", 60)),
            KIMERA_ROOT=config["loader"]["kimera_path"],
        ),
        check=True,
>>>>>>> 793e4423
    )
    with log_stdout_ctx as log_stdout:
        subprocess_run(
            actual_cmd_list, env_override=env_override, stdout=log_stdout, check=True,
        )


def load_tests(config: Mapping[str, Any]) -> None:
    runtime_exe_path = build_runtime(config, "exe", test=True)
    data_path = pathify(config["data"], root_dir, cache_path, True, True)
    demo_data_path = pathify(config["demo_data"], root_dir, cache_path, True, True)
    make(Path("common"), ["tests/run"])
    plugin_paths = threading_map(
        lambda plugin_config: build_one_plugin(config, plugin_config, test=True),
        [
            plugin_config
            for plugin_group in config["plugin_groups"]
            for plugin_config in plugin_group["plugin_group"]
        ],
        desc="Building plugins",
    )
    subprocess_run(
        ["xvfb-run", str(runtime_exe_path), *map(str, plugin_paths)],
        env_override=dict(
            ILLIXR_DATA=str(data_path),
            ILLIXR_DEMO_DATA=str(demo_data_path),
<<<<<<< HEAD
            ILLIXR_RUN_DURATION="10",
=======
            ILLIXR_RUN_DURATION=str(config["loader"].get("ILLIXR_RUN_DURATION", 10)),
>>>>>>> 793e4423
            KIMERA_ROOT=config["loader"]["kimera_path"],
        ),
        check=True,
    )


def load_monado(config: Mapping[str, Any]) -> None:
    profile = config["profile"]
    cmake_profile = "Debug" if profile == "dbg" else "Release"
    openxr_app_config = config["loader"]["openxr_app"].get("config", {})
    monado_config = config["loader"]["monado"].get("config", {})

    runtime_path = pathify(config["runtime"]["path"], root_dir, cache_path, True, True)
    monado_path = pathify(
        config["loader"]["monado"]["path"], root_dir, cache_path, True, True
    )
    openxr_app_path = pathify(
        config["loader"]["openxr_app"]["path"], root_dir, cache_path, True, True
    )
    data_path = pathify(config["data"], root_dir, cache_path, True, True)
    demo_data_path = pathify(config["demo_data"], root_dir, cache_path, True, True)

    cmake(
        monado_path,
        monado_path / "build",
        dict(
            CMAKE_BUILD_TYPE=cmake_profile,
            BUILD_WITH_LIBUDEV="0",
            BUILD_WITH_LIBUVC="0",
            BUILD_WITH_LIBUSB="0",
            BUILD_WITH_NS="0",
            BUILD_WITH_PSMV="0",
            BUILD_WITH_PSVR="0",
            BUILD_WITH_OPENHMD="0",
            BUILD_WITH_VIVE="0",
            ILLIXR_PATH=str(runtime_path),
            **monado_config,
        ),
    )
    cmake(
        openxr_app_path,
        openxr_app_path / "build",
        dict(CMAKE_BUILD_TYPE=cmake_profile, **openxr_app_config),
    )
    build_runtime(config, "so")
    plugin_paths = threading_map(
        lambda plugin_config: build_one_plugin(config, plugin_config),
        [
            plugin_config
            for plugin_group in config["plugin_groups"]
            for plugin_config in plugin_group["plugin_group"]
        ],
        desc="Building plugins",
    )

    subprocess_run(
        [str(openxr_app_path / "build" / "./openxr-example")],
        env_override=dict(
            XR_RUNTIME_JSON=str(monado_path / "build" / "openxr_monado-dev.json"),
            ILLIXR_PATH=str(runtime_path / f"plugin.{profile}.so"),
            ILLIXR_COMP=":".join(map(str, plugin_paths)),
            ILLIXR_DATA=str(data_path),
            ILLIXR_DEMO_DATA=str(demo_data_path),
        ),
        check=True,
    )


loaders = {
    "native": load_native,
    "monado": load_monado,
    "tests": load_tests,
}


def run_config(config_path: Path) -> None:
    """Parse a YAML config file, returning the validated ILLIXR system config."""
    YamlIncludeConstructor.add_to_loader_class(
        loader_class=yaml.FullLoader, base_dir=config_path.parent,
    )

    with config_path.open() as f:
        config = yaml.full_load(f)

    with (root_dir / "runner/config_schema.yaml").open() as f:
        config_schema = yaml.safe_load(f)

    jsonschema.validate(instance=config, schema=config_schema)
    fill_defaults(config, config_schema)

    loader = config["loader"]["name"]

    if loader not in loaders:
        raise RuntimeError(f"No such loader: {loader}")
    loaders[loader](config)


if __name__ == "__main__":

    @click.command()
    @click.argument("config_path", type=click.Path(exists=True))
    def main(config_path: str) -> None:
        run_config(Path(config_path))

    main()<|MERGE_RESOLUTION|>--- conflicted
+++ resolved
@@ -18,12 +18,9 @@
     subprocess_run,
     threading_map,
     unflatten,
-<<<<<<< HEAD
     noop_context,
-=======
     make,
     cmake,
->>>>>>> 793e4423
 )
 from yamlinclude import YamlIncludeConstructor
 
@@ -105,7 +102,6 @@
             )
         )
     )
-<<<<<<< HEAD
     log_stdout_str = config["loader"].get("log_stdout", None)
     log_stdout_ctx = cast(
         ContextManager[Optional[BinaryIO]],
@@ -114,17 +110,6 @@
             if (log_stdout_str is not None)
             else noop_context(None)
         ),
-=======
-    subprocess_run(
-        command_lst_sbst,
-        env_override=dict(
-            ILLIXR_DATA=str(data_path),
-            ILLIXR_DEMO_DATA=str(demo_data_path),
-            ILLIXR_RUN_DURATION=str(config["loader"].get("ILLIXR_RUN_DURATION", 60)),
-            KIMERA_ROOT=config["loader"]["kimera_path"],
-        ),
-        check=True,
->>>>>>> 793e4423
     )
     with log_stdout_ctx as log_stdout:
         subprocess_run(
@@ -151,11 +136,7 @@
         env_override=dict(
             ILLIXR_DATA=str(data_path),
             ILLIXR_DEMO_DATA=str(demo_data_path),
-<<<<<<< HEAD
-            ILLIXR_RUN_DURATION="10",
-=======
             ILLIXR_RUN_DURATION=str(config["loader"].get("ILLIXR_RUN_DURATION", 10)),
->>>>>>> 793e4423
             KIMERA_ROOT=config["loader"]["kimera_path"],
         ),
         check=True,
