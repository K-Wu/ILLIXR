--- conflicted
+++ resolved
@@ -86,16 +86,13 @@
     )
     subprocess_run(
         command_lst_sbst,
-<<<<<<< HEAD
         env_override=dict(
             ILLIXR_DATA=str(data_path),
             ILLIXR_DEMO_DATA=str(demo_data_path),
             ILLIXR_RUN_DURATION=str(config["loader"].get("ILLIXR_RUN_DURATION", 60)),
-        ),
-=======
-        env_override=dict(ILLIXR_DATA=str(data_path), ILLIXR_DEMO_DATA=str(demo_data_path), KIMERA_ROOT=config["loader"]["kimera_path"]),
+            KIMERA_ROOT=config["loader"]["kimera_path"],
+        ),
         check=True,
->>>>>>> 8f542675
     )
 
 
@@ -115,16 +112,13 @@
     )
     subprocess_run(
         ["xvfb-run", str(runtime_exe_path), *map(str, plugin_paths)],
-<<<<<<< HEAD
         env_override=dict(
             ILLIXR_DATA=str(data_path),
             ILLIXR_DEMO_DATA=str(demo_data_path),
             ILLIXR_RUN_DURATION=str(config["loader"].get("ILLIXR_RUN_DURATION", 10)),
-        ),
-=======
-        env_override=dict(ILLIXR_DATA=str(data_path), ILLIXR_DEMO_DATA=str(demo_data_path), ILLIXR_RUN_DURATION="10", KIMERA_ROOT=config["loader"]["kimera_path"]),
+            KIMERA_ROOT=config["loader"]["kimera_path"],
+        ),
         check=True,
->>>>>>> 8f542675
     )
 
 
