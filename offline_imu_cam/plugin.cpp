#include "common/switchboard.hpp"
#include "common/data_format.hpp"
#include "data_loading.hpp"
#include "common/data_format.hpp"
#include "common/threadloop.hpp"

using namespace ILLIXR;

const std::string data_path = "data1/";

class offline_imu_cam : public ILLIXR::threadloop {
public:
<<<<<<< HEAD
	offline_imu_cam(std::string name_, phonebook* pb_)
		: threadloop{name_, pb_}
		, _m_sensor_data{load_data(data_path)}
=======
	offline_imu_cam(const phonebook* pb)
		: _m_sensor_data{load_data(data_path)}
		, _m_sensor_data_it{_m_sensor_data.cbegin()}
>>>>>>> 3076aba3
		, _m_sb{pb->lookup_impl<switchboard>()}
		, _m_imu_cam{_m_sb->publish<imu_cam_type>("imu_cam")}
	{
		dataset_first_time = _m_sensor_data_it->first;		
		real_first_time = std::chrono::system_clock::now();
	}

protected:
	virtual void _p_one_iteration() override {
		if (_m_sensor_data_it != _m_sensor_data.end()) {

			ullong dataset_now = _m_sensor_data_it->first;
			reliable_sleep(std::chrono::nanoseconds{dataset_now - dataset_first_time} + real_first_time);
			time_type ts = real_first_time + std::chrono::nanoseconds{dataset_now - dataset_first_time};

			//std::cerr << " IMU time: " << std::chrono::time_point<std::chrono::nanoseconds>(std::chrono::nanoseconds{dataset_now}).time_since_epoch().count() << std::endl;

			const sensor_types& sensor_datum = _m_sensor_data_it->second;
			if (sensor_datum.imu0) {
				_m_imu_cam->put(new imu_cam_type{
					ts,
					(sensor_datum.imu0.value().angular_v).cast<float>(),
					(sensor_datum.imu0.value().linear_a).cast<float>(),
					sensor_datum.cam0
						? std::make_optional<cv::Mat*>(sensor_datum.cam0.value().load().release())
						: std::nullopt,
					sensor_datum.cam1
						? std::make_optional<cv::Mat*>(sensor_datum.cam1.value().load().release())
						: std::nullopt,
					dataset_now,
				});
			}

			// last_time = dataset_now;
			++_m_sensor_data_it;
		}
	}

private:
	const std::map<ullong, sensor_types> _m_sensor_data;
	std::map<ullong, sensor_types>::const_iterator _m_sensor_data_it;
	const std::shared_ptr<switchboard> _m_sb;
	std::unique_ptr<writer<imu_cam_type>> _m_imu_cam;

	ullong dataset_first_time;
	time_type real_first_time;
};

PLUGIN_MAIN(offline_imu_cam)<|MERGE_RESOLUTION|>--- conflicted
+++ resolved
@@ -10,21 +10,14 @@
 
 class offline_imu_cam : public ILLIXR::threadloop {
 public:
-<<<<<<< HEAD
 	offline_imu_cam(std::string name_, phonebook* pb_)
 		: threadloop{name_, pb_}
 		, _m_sensor_data{load_data(data_path)}
-=======
-	offline_imu_cam(const phonebook* pb)
-		: _m_sensor_data{load_data(data_path)}
 		, _m_sensor_data_it{_m_sensor_data.cbegin()}
->>>>>>> 3076aba3
 		, _m_sb{pb->lookup_impl<switchboard>()}
 		, _m_imu_cam{_m_sb->publish<imu_cam_type>("imu_cam")}
-	{
-		dataset_first_time = _m_sensor_data_it->first;		
-		real_first_time = std::chrono::system_clock::now();
-	}
+		, dataset_first_time{_m_sensor_data_it->first}
+	{ }
 
 protected:
 	virtual void _p_one_iteration() override {
@@ -52,9 +45,16 @@
 				});
 			}
 
-			// last_time = dataset_now;
 			++_m_sensor_data_it;
 		}
+	}
+
+public:
+	virtual void start() override {
+		// this is not done in the constructor, because I want it to
+		// be done at thread-launch time, not load-time.
+		real_first_time = std::chrono::system_clock::now();
+		threadloop::start();
 	}
 
 private:
