#include "common/switchboard.hpp"
#include "common/data_format.hpp"
#include "data_loading.hpp"
#include "common/data_format.hpp"
#include "common/threadloop.hpp"
#include "common/realtime_clock.hpp"

using namespace ILLIXR;

const record_header imu_cam_record {
	"imu_cam",
	{
		{"iteration_no", typeid(std::size_t)},
		{"has_camera", typeid(bool)},
	},
};

class offline_imu_cam : public ILLIXR::threadloop {
public:
	offline_imu_cam(std::string name_, phonebook* pb_)
		: threadloop{name_, pb_, false}
		, _m_sensor_data{load_data()}
		, _m_sensor_data_it{_m_sensor_data.cbegin()}
		, _m_sb{pb->lookup_impl<switchboard>()}
		, _m_imu_cam{_m_sb->get_writer<imu_cam_type>("imu_cam")}
		, dataset_first_time{_m_sensor_data_it->first}
		, imu_cam_log{record_logger_}
		, camera_cvtfmt_log{record_logger_}
<<<<<<< HEAD
=======
		, _m_log{"imu_cam.csv"}
>>>>>>> ddbf51ed
		, _m_rtc{pb->lookup_impl<realtime_clock>()}
	{ }

protected:
	virtual skip_option _p_should_skip() override {
		if (_m_sensor_data_it != _m_sensor_data.end()) {
			dataset_now = _m_sensor_data_it->first;
			// Sleep for the difference between the current IMU vs 1st IMU and current UNIX time vs UNIX time the component was init
			std::this_thread::sleep_for(
				std::chrono::nanoseconds{dataset_now - dataset_first_time}
				- _m_rtc->time_since_start()
			);

			if (_m_sensor_data_it->second.imu0) {
				return skip_option::run;
			} else {
				++_m_sensor_data_it;
				return skip_option::skip_and_yield;
			}

		} else {
			stop();
			return skip_option::skip_and_yield;
		}
	}

	virtual void _p_thread_setup() override {
		// std::this_thread::sleep_for(std::chrono::seconds{5});
	}

	virtual void _p_one_iteration() override {
		assert(_m_sensor_data_it != _m_sensor_data.end());
<<<<<<< HEAD

		auto start = std::chrono::steady_clock::now();
		auto start_comptime = thread_cpu_time();

=======
>>>>>>> ddbf51ed
		time_point real_now = _m_rtc->get_start() + std::chrono::nanoseconds{dataset_now - dataset_first_time};
		const sensor_types& sensor_datum = _m_sensor_data_it->second;
		++_m_sensor_data_it;

		imu_cam_log.log(record{imu_cam_record, {
			{iteration_no},
			{bool(sensor_datum.cam0)},
		}});


		_m_log << (_m_rtc->time_since_start() + std::chrono::nanoseconds{dataset_first_time}).count() << ',' << dataset_now << ',' << dataset_now << "\n";

		std::optional<cv::Mat> cam0 = sensor_datum.cam0
			? std::make_optional<cv::Mat>(sensor_datum.cam0.value().load())
			: std::nullopt
			;
		std::optional<cv::Mat> cam1 = sensor_datum.cam1
			? std::make_optional<cv::Mat>(sensor_datum.cam1.value().load())
			: std::nullopt
			;

		_m_imu_cam.put(new (_m_imu_cam.allocate()) imu_cam_type{
			real_now,
				cam1 ? real_now : time_point{},
			(sensor_datum.imu0.value().angular_v).cast<float>(),
			(sensor_datum.imu0.value().linear_a).cast<float>(),
			cam0,
			cam1,
			dataset_now,
		});
		auto stop = std::chrono::steady_clock::now();
		auto stop_comptime = thread_cpu_time();
		if (stop - start > std::chrono::milliseconds{10}) {
			std::cerr << "\e[1;34moffline_imu_cam is slow. Ratio = " << slow_count << ":" << fast_count << ", wall time = " << std::chrono::duration_cast<std::chrono::milliseconds>(stop - start).count() << "ms, comp time = " << std::chrono::duration_cast<std::chrono::milliseconds>(stop_comptime - start_comptime).count() << "ms, timestamp = epoch+" << std::chrono::duration_cast<std::chrono::milliseconds>(start.time_since_epoch()).count() << "ms\e[0m\n";
			slow_count++;
		} else {
			fast_count++;
		}
	}

<<<<<<< HEAD
	size_t slow_count = 0, fast_count = 0;

=======
>>>>>>> ddbf51ed
private:
	const std::map<ullong, sensor_types> _m_sensor_data;
	std::map<ullong, sensor_types>::const_iterator _m_sensor_data_it;
	const std::shared_ptr<switchboard> _m_sb;
	switchboard::writer<imu_cam_type> _m_imu_cam;

	// Timestamp of the first IMU value from the dataset
	ullong dataset_first_time;
	// Current IMU timestamp
	ullong dataset_now;

	record_coalescer imu_cam_log;
	record_coalescer camera_cvtfmt_log;
<<<<<<< HEAD
=======
	std::ofstream _m_log;
>>>>>>> ddbf51ed
	std::shared_ptr<realtime_clock> _m_rtc;
};

PLUGIN_MAIN(offline_imu_cam)<|MERGE_RESOLUTION|>--- conflicted
+++ resolved
@@ -26,10 +26,7 @@
 		, dataset_first_time{_m_sensor_data_it->first}
 		, imu_cam_log{record_logger_}
 		, camera_cvtfmt_log{record_logger_}
-<<<<<<< HEAD
-=======
 		, _m_log{"imu_cam.csv"}
->>>>>>> ddbf51ed
 		, _m_rtc{pb->lookup_impl<realtime_clock>()}
 	{ }
 
@@ -51,24 +48,16 @@
 			}
 
 		} else {
-			stop();
-			return skip_option::skip_and_yield;
+			return skip_option::stop;
 		}
-	}
-
-	virtual void _p_thread_setup() override {
-		// std::this_thread::sleep_for(std::chrono::seconds{5});
 	}
 
 	virtual void _p_one_iteration() override {
 		assert(_m_sensor_data_it != _m_sensor_data.end());
-<<<<<<< HEAD
 
 		auto start = std::chrono::steady_clock::now();
 		auto start_comptime = thread_cpu_time();
 
-=======
->>>>>>> ddbf51ed
 		time_point real_now = _m_rtc->get_start() + std::chrono::nanoseconds{dataset_now - dataset_first_time};
 		const sensor_types& sensor_datum = _m_sensor_data_it->second;
 		++_m_sensor_data_it;
@@ -109,11 +98,6 @@
 		}
 	}
 
-<<<<<<< HEAD
-	size_t slow_count = 0, fast_count = 0;
-
-=======
->>>>>>> ddbf51ed
 private:
 	const std::map<ullong, sensor_types> _m_sensor_data;
 	std::map<ullong, sensor_types>::const_iterator _m_sensor_data_it;
@@ -127,10 +111,7 @@
 
 	record_coalescer imu_cam_log;
 	record_coalescer camera_cvtfmt_log;
-<<<<<<< HEAD
-=======
 	std::ofstream _m_log;
->>>>>>> ddbf51ed
 	std::shared_ptr<realtime_clock> _m_rtc;
 };
 
