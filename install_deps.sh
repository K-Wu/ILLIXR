--- conflicted
+++ resolved
@@ -60,28 +60,7 @@
 	fi
 
 	if [ ! -d "${temp_dir}/opencv" ] && y_or_n "Next: Install OpenCV from source"; then
-<<<<<<< HEAD
-		git clone --branch 3.4.6-instrumented https://github.com/ILLIXR/opencv "${temp_dir}/opencv"
-		git clone --branch 3.4.6 https://github.com/opencv/opencv_contrib/  "${temp_dir}/opencv_contrib"
-		cmake \
-			-S "${temp_dir}/opencv" \
-			-B "${temp_dir}/opencv/build" \
-			-D CMAKE_BUILD_TYPE=Release \
-			-D CMAKE_INSTALL_PREFIX=/usr/local \
-			-D BUILD_TESTS=OFF \
-			-D BUILD_PERF_TESTS=OFF \
-			-D BUILD_EXAMPLES=OFF \
-			-D BUILD_JAVA=OFF \
-			-D WITH_OPENGL=ON \
-			-D OPENCV_EXTRA_MODULES_PATH="${temp_dir}/opencv_contrib/modules"
-		sudo make -C "${temp_dir}/opencv/build" "-j$(nproc)" install
-		sudo ldconfig -v
-
-		# Remove temp cmake files
-		rm -f a.out cmake_hdf5_test.o
-=======
 		. ./scripts/install_opencv.sh
->>>>>>> 7abc3d5e
 	fi
 
 	if [ ! -d "${temp_dir}/Vulkan-Headers" ] && y_or_n "Next: Install Vulkan Headers from source"; then
