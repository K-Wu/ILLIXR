#include <chrono>
#include <thread>
#include <cmath>
#include <ctime>
#include "common/component.hh"
#include "common/switchboard.hh"
#include "common/data_format.hh"

using namespace ILLIXR;

class slam1 : public component {
public:
	/* Provide handles to slam1 */
	slam1(std::unique_ptr<reader_latest<camera_frame>>&& camera,
		  std::unique_ptr<writer<pose_sample>>&& pose)
		: _m_camera{std::move(camera)}
		, _m_pose{std::move(pose)}
		, state{0}
	{
		start_time = std::chrono::system_clock::now();
	}

	virtual void _p_compute_one_iteration() override {
		using namespace std::chrono_literals;

		// Until we have pose prediction, we'll run our magical
		// make-believe SLAM system at an unreasonably high
		// frequency, like 120hz!
		std::this_thread::sleep_for(8.3ms);

		/* The component can read the latest value from its
		   subscription. */
		auto frame = _m_camera->get_latest_ro();
		if (frame) {
			state += frame->pixel[0];
		}

		/* Instead of allocating a new buffer with malloc/new, the
		   topic can optionally recycle old buffers (completing the
		   swap-chain). Unfortunately, this doesn't work yet.
		pose* buf = std::any_cast<pose*>(_m_pose->allocate());
		*/
<<<<<<< HEAD
=======

>>>>>>> c40cd67f
		std::cout << "Slam" << std::endl;

		// RT will delete this memory when it gets replaced with a newer value.
		pose_sample* new_pose = new pose_sample;
		std::chrono::duration<float> this_time = std::chrono::system_clock::now() - start_time;
		new_pose->pose.orientation = generateDummyOrientation(this_time.count());
		new_pose->pose.position = vector3_t {
			.x = 0,
			.y = 0,
<<<<<<< HEAD
			.z = 6,
=======
			.z = 6
>>>>>>> c40cd67f
		};
		new_pose->sample_time = std::chrono::system_clock::now();

		/* Publish this buffer to the topic. */
		_m_pose->put(new_pose);
	}

	virtual void _p_start() override {
		/* All of my work is already scheduled synchronously. Nohting to do here. */
	}

	virtual void _p_stop() override { }

	virtual ~slam1() override {
		/*
		  This developer is responsible for killing their processes
		  and deallocating their resources here.
		*/
	}

private:
	std::unique_ptr<reader_latest<camera_frame>> _m_camera;
	std::unique_ptr<writer<pose_sample>> _m_pose;

	std::chrono::time_point<std::chrono::system_clock> start_time;
	
	int state;

	quaternion_t generateDummyOrientation(float time){
		float rollIsPitch = 0.3f * sinf( time * 1.5f );
		float yawIsRoll = 0;
		float pitchIsYaw = 0.3f * cosf( time * 1.5f );
<<<<<<< HEAD
		// printf("Yaw: %f\n", pitchIsYaw);
=======
		printf("Yaw: %f\n", pitchIsYaw);
>>>>>>> c40cd67f

		//https://en.wikipedia.org/wiki/Conversion_between_quaternions_and_Euler_angles#Euler_Angles_to_Quaternion_Conversion


		double cy = cos(yawIsRoll * 0.5);
		double sy = sin(yawIsRoll * 0.5);
		double cp = cos(pitchIsYaw * 0.5);
		double sp = sin(pitchIsYaw * 0.5);
		double cr = cos(rollIsPitch * 0.5);
		double sr = sin(rollIsPitch * 0.5);

		quaternion_t q;
		q.w = cy * cp * cr + sy * sp * sr;
		q.x = cy * cp * sr - sy * sp * cr;
		q.y = sy * cp * sr + cy * sp * cr;
		q.z = sy * cp * cr - cy * sp * sr;
		
		return q;

	}
};

extern "C" component* create_component(switchboard* sb) {
	/* First, we declare intent to read/write topics. Switchboard
	   returns handles to those topics. */
	auto camera_ev = sb->subscribe_latest<camera_frame>("camera");
<<<<<<< HEAD
	auto pose_ev = sb->publish<pose_sample>("slow_pose");
=======
	auto pose_ev = sb->publish<pose_sample>("pose");
>>>>>>> c40cd67f

	/* This is the default pose, which will be published on the topic before SLAM does anythnig. */
	pose_sample* new_pose = new pose_sample{
		.pose = {
			.position = {
				.x = 0,
				.y = 0,
<<<<<<< HEAD
				.z = 6,
=======
				.z = 0,
>>>>>>> c40cd67f
			},
			.orientation = {
				/* I think these next three coords are supposed to be
				   a unit vector, so I will use [1, 0, 0] */
				1,
				0,
				0,
				0, /* w last, since this is Quaternion{const Scalar *data} */
			},
		},
		.sample_time = {},
	};
	pose_ev->put(new_pose);
	auto this_slam1 = new slam1{std::move(camera_ev), std::move(pose_ev)};
	return this_slam1;
}<|MERGE_RESOLUTION|>--- conflicted
+++ resolved
@@ -40,10 +40,6 @@
 		   swap-chain). Unfortunately, this doesn't work yet.
 		pose* buf = std::any_cast<pose*>(_m_pose->allocate());
 		*/
-<<<<<<< HEAD
-=======
-
->>>>>>> c40cd67f
 		std::cout << "Slam" << std::endl;
 
 		// RT will delete this memory when it gets replaced with a newer value.
@@ -53,11 +49,7 @@
 		new_pose->pose.position = vector3_t {
 			.x = 0,
 			.y = 0,
-<<<<<<< HEAD
 			.z = 6,
-=======
-			.z = 6
->>>>>>> c40cd67f
 		};
 		new_pose->sample_time = std::chrono::system_clock::now();
 
@@ -90,11 +82,7 @@
 		float rollIsPitch = 0.3f * sinf( time * 1.5f );
 		float yawIsRoll = 0;
 		float pitchIsYaw = 0.3f * cosf( time * 1.5f );
-<<<<<<< HEAD
-		// printf("Yaw: %f\n", pitchIsYaw);
-=======
 		printf("Yaw: %f\n", pitchIsYaw);
->>>>>>> c40cd67f
 
 		//https://en.wikipedia.org/wiki/Conversion_between_quaternions_and_Euler_angles#Euler_Angles_to_Quaternion_Conversion
 
@@ -121,24 +109,11 @@
 	/* First, we declare intent to read/write topics. Switchboard
 	   returns handles to those topics. */
 	auto camera_ev = sb->subscribe_latest<camera_frame>("camera");
-<<<<<<< HEAD
 	auto pose_ev = sb->publish<pose_sample>("slow_pose");
-=======
-	auto pose_ev = sb->publish<pose_sample>("pose");
->>>>>>> c40cd67f
 
 	/* This is the default pose, which will be published on the topic before SLAM does anythnig. */
 	pose_sample* new_pose = new pose_sample{
 		.pose = {
-			.position = {
-				.x = 0,
-				.y = 0,
-<<<<<<< HEAD
-				.z = 6,
-=======
-				.z = 0,
->>>>>>> c40cd67f
-			},
 			.orientation = {
 				/* I think these next three coords are supposed to be
 				   a unit vector, so I will use [1, 0, 0] */
@@ -147,6 +122,11 @@
 				0,
 				0, /* w last, since this is Quaternion{const Scalar *data} */
 			},
+			.position = {
+				.x = 0,
+				.y = 0,
+				.z = 6,
+			},
 		},
 		.sample_time = {},
 	};
