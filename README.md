<<<<<<< HEAD
**This is the final release of ILLIXR that contains only standalone components. All future releases will contain both the components and the runtime, and can be found [here](https://github.com/ILLIXR/ILLIXR).**
=======
[![ILLIXR Simple Demo](https://img.youtube.com/vi/5GXsUP9_34U/0.jpg)](https://www.youtube.com/watch?v=5GXsUP9_34U)
>>>>>>> b806b2c9

# ILLIXR

Illinois Extended Reality testbed or ILLIXR (pronounced like elixir) is the first open-source full-system Extended Reality (XR) testbed. It contains several core state-of-the-art components of a generic XR pipeline (components that are required in most, if not all, XR applications), as well as a runtime integration framework that allows us to integrate these components together. ILLIXR's runtime integration framework is modular, extensible, and [OpenXR](https://www.khronos.org/openxr)-compatible.

We use the term _components_ and not _kernels_ or _computations_ because each component of ILLIXR is an entire application in itself, and consists of many kernels and computations. At the moment, ILLIXR contains the following state-of-the-art components, all of which can be found packaged together in [v1.2.0 of ILLIXR](https://github.com/ILLIXR/ILLIXR/releases/tag/v1.2.0).

1. [Simultaneous Localization and Mapping](https://github.com/ILLIXR/open_vins)
2. [Scene reconstruction](https://github.com/ILLIXR/ElasticFusion)
3. [Eye tracking](https://github.com/ILLIXR/RITnet)
4. [Ambisonic encoding](https://github.com/ILLIXR/audio_pipeline)
5. [Ambisonic manipulation and binauralization](https://github.com/ILLIXR/audio_pipeline)
6. [Lens distortion correction](https://github.com/ILLIXR/visual_postprocessing)
7. [Chromatic aberration correction](https://github.com/ILLIXR/visual_postprocessing)
8. [Time warp](https://github.com/ILLIXR/visual_postprocessing)
9. [Computational holography for adaptive multi-focal displays](https://github.com/ILLIXR/HOTlab)

We plan on adding more components (e.g., graphics and multiple versions for individual components) and extending the runtime in the future. Our goal is not to create a commercial quality XR product for current hardware. Instead, the goal for ILLIXR is to advance computer architecture, systems, and hardware-software co-design research for XR by making available a full system and key state-of-the-art components of both modern and future XR applications.

Many of the current components of ILLIXR were developed by domain experts and obtained from publicly available repositories. They were modified for one or more of the following reasons: fixing compilation, adding features, or removing extraneous code or dependencies. Each component not developed by us is available as a forked github repository for proper attribution to its authors.

<<<<<<< HEAD
Detailed descriptions of each component, including performance and energy profiles, can be found in our [paper](https://arxiv.org/pdf/2004.04643.pdf).
=======
Detailed descriptions of each component and our runtime, including performance and energy profiles, can be found in our [paper](https://arxiv.org/pdf/2004.04643.pdf).
>>>>>>> b806b2c9

## Publications

<<<<<<< HEAD
We request that you cite our following paper when you use ILLIXR for a publication. We would also appreciate it if you send us a citation once your work has been published.
=======
We request that you cite our following paper (new version coming soon) when you use ILLIXR for a publication. We would also appreciate it if you send us a citation once your work has been published.
>>>>>>> b806b2c9

```
@misc{HuzaifaDesai2020,
    title={Exploring Extended Reality with ILLIXR: A new Playground for Architecture Research},
    author={Muhammad Huzaifa and Rishi Desai and Xutao Jiang and Joseph Ravichandran and Finn Sinclair and Sarita V. Adve},
    year={2020},
    eprint={2004.04643},
    primaryClass={cs.DC}
}
```

# Getting Started and Documentation

For more information, see our [getting started page](https://illixr.github.io/ILLIXR/docs/getting_started/).

# Acknowledgements

<<<<<<< HEAD
Muhammad Huzaifa led the development of ILLIXR in [Sarita Adve’s research group](http://rsim.cs.illinois.edu/) at the University of Illinois at Urbana-Champaign. Other major contributors include Rishi Desai, Samuel Grayson, Xutao Jiang, Ying Jing, Fang Lu, Joseph Ravichandran, and Finn Sinclair.

ILLIXR came together after many consultations with researchers and practitioners in many domains: audio, graphics, optics, robotics, signal processing, and extended reality systems. We are deeply grateful for all of these discussions and specifically to the following: Wei Cu, Aleksandra Faust, Liang Gao, Matt Horsnell, Amit Jindal, Steve LaValle, Steve Lovegrove, Andrew Maimone, Vegard &#216;ye, Martin Persson, Archontis Politis, Eric Shaffer, Paris Smaragdis, Sachin Talathi, and Chris Widdowson.

The development of ILLIXR was supported by the Applications Driving Architectures (ADA) Research Center, a JUMP Center co-sponsored by SRC and DARPA, the Center for Future Architectures Research (C-FAR), one of the six centers of STARnet, a Semiconductor Research Corporation program sponsored by MARCO and DARPA, and by a Google Faculty Research Award. The development of ILLIXR was also aided by generous hardware and software donations from ARM and NVIDIA. Facebook Reality Labs provided the [OpenEDS Semantic Segmentation Dataset](https://research.fb.com/programs/openeds-challenge/).
=======
Muhammad Huzaifa led the development of ILLIXR in [Sarita Adve’s research group](http://rsim.cs.illinois.edu/) at the University of Illinois at Urbana-Champaign. Other major contributors include Rishi Desai, Samuel Grayson, Xutao Jiang, Ying Jing, Jae Lee, Fang Lu, Joseph Ravichandran, Finn Sinclair, Henghzhi Yuan, Jeffrey Zhang.

ILLIXR came together after many consultations with researchers and practitioners in many domains: audio, graphics, optics, robotics, signal processing, and extended reality systems. We are deeply grateful for all of these discussions and specifically to the following: Wei Cu, Aleksandra Faust, Liang Gao, Matt Horsnell, Amit Jindal, Steve LaValle, Steve Lovegrove, Andrew Maimone, Vegard &#216;ye, Martin Persson, Archontis Politis, Eric Shaffer, Paris Smaragdis, Sachin Talathi, and Chris Widdowson.

Our OpenXR implementation is derived from [Monado](https://monado.dev). We are particularly thankful to Jakob Bornecrantz and Ryan Pavlik.
>>>>>>> b806b2c9

The development of ILLIXR was supported by the Applications Driving Architectures (ADA) Research Center, a JUMP Center co-sponsored by SRC and DARPA, the Center for Future Architectures Research (C-FAR), one of the six centers of STARnet, a Semiconductor Research Corporation program sponsored by MARCO and DARPA, and by a Google Faculty Research Award. The development of ILLIXR was also aided by generous hardware and software donations from ARM and NVIDIA. Facebook Reality Labs provided the [OpenEDS Semantic Segmentation Dataset](https://research.fb.com/programs/openeds-challenge/).

Wesley Darvin came up with the name for ILLIXR.

# Licensing Structure

ILLIXR is available as open-source software under the [University of Illinois/NCSA Open Source License](https://github.com/ILLIXR/illixr.github.io/blob/master/LICENSE). As mentioned above, ILLIXR largely consists of components developed by domain experts and modified for the purposes of inclusion in ILLIXR. However, ILLIXR does contain software developed solely by us. **The NCSA license is limited to only this software**. The external libraries and softwares included in ILLIXR each have their own licenses and must be used according to those licenses:

- [Open-VINS](https://github.com/rpng/open_vins) - [GNU General Public License v3.0](https://www.gnu.org/licenses/gpl-3.0.html)
- [ElasticFusion](https://github.com/mp3guy/ElasticFusion) - [ElasticFusion license](https://github.com/mp3guy/ElasticFusion/blob/master/LICENSE.txt)
- [RITnet](https://github.com/ILLIXR/RITnet) - [MIT License](https://github.com/AayushKrChaudhary/RITnet/blob/master/License.md)
- [libspatialaudio](https://github.com/videolabs/libspatialaudio) - [GNU Lesser General Public License v2.1](https://www.gnu.org/licenses/old-licenses/lgpl-2.1.html)
- [HOTlab](https://github.com/MartinPersson/HOTlab) - [GNU Lesser General Public License v3.0](https://www.gnu.org/licenses/lgpl-3.0.html)
- [Monado](https://gitlab.freedesktop.org/monado/monado) - [Boost Software License 1.0](https://choosealicense.com/licenses/bsl-1.0)

## Get In Touch

Whether you are a computer architect, a systems person, an XR application developer, or just anyone interested in XR, we would love to hear your feedback on ILLIXR! ILLIXR is a living benchmark suite and we would like to both refine existing components and add new ones. We believe ILLIXR has the opportunity to drive future computer architecture and systems research for XR, and can benefit from contributions from other researchers and organizations. If you would like to be a part of this effort, please contact us at _illixr at cs dot illinois dot edu_ or just send us a pull request!<|MERGE_RESOLUTION|>--- conflicted
+++ resolved
@@ -1,8 +1,4 @@
-<<<<<<< HEAD
-**This is the final release of ILLIXR that contains only standalone components. All future releases will contain both the components and the runtime, and can be found [here](https://github.com/ILLIXR/ILLIXR).**
-=======
 [![ILLIXR Simple Demo](https://img.youtube.com/vi/5GXsUP9_34U/0.jpg)](https://www.youtube.com/watch?v=5GXsUP9_34U)
->>>>>>> b806b2c9
 
 # ILLIXR
 
@@ -24,19 +20,11 @@
 
 Many of the current components of ILLIXR were developed by domain experts and obtained from publicly available repositories. They were modified for one or more of the following reasons: fixing compilation, adding features, or removing extraneous code or dependencies. Each component not developed by us is available as a forked github repository for proper attribution to its authors.
 
-<<<<<<< HEAD
-Detailed descriptions of each component, including performance and energy profiles, can be found in our [paper](https://arxiv.org/pdf/2004.04643.pdf).
-=======
 Detailed descriptions of each component and our runtime, including performance and energy profiles, can be found in our [paper](https://arxiv.org/pdf/2004.04643.pdf).
->>>>>>> b806b2c9
 
 ## Publications
 
-<<<<<<< HEAD
-We request that you cite our following paper when you use ILLIXR for a publication. We would also appreciate it if you send us a citation once your work has been published.
-=======
 We request that you cite our following paper (new version coming soon) when you use ILLIXR for a publication. We would also appreciate it if you send us a citation once your work has been published.
->>>>>>> b806b2c9
 
 ```
 @misc{HuzaifaDesai2020,
@@ -54,19 +42,11 @@
 
 # Acknowledgements
 
-<<<<<<< HEAD
-Muhammad Huzaifa led the development of ILLIXR in [Sarita Adve’s research group](http://rsim.cs.illinois.edu/) at the University of Illinois at Urbana-Champaign. Other major contributors include Rishi Desai, Samuel Grayson, Xutao Jiang, Ying Jing, Fang Lu, Joseph Ravichandran, and Finn Sinclair.
-
-ILLIXR came together after many consultations with researchers and practitioners in many domains: audio, graphics, optics, robotics, signal processing, and extended reality systems. We are deeply grateful for all of these discussions and specifically to the following: Wei Cu, Aleksandra Faust, Liang Gao, Matt Horsnell, Amit Jindal, Steve LaValle, Steve Lovegrove, Andrew Maimone, Vegard &#216;ye, Martin Persson, Archontis Politis, Eric Shaffer, Paris Smaragdis, Sachin Talathi, and Chris Widdowson.
-
-The development of ILLIXR was supported by the Applications Driving Architectures (ADA) Research Center, a JUMP Center co-sponsored by SRC and DARPA, the Center for Future Architectures Research (C-FAR), one of the six centers of STARnet, a Semiconductor Research Corporation program sponsored by MARCO and DARPA, and by a Google Faculty Research Award. The development of ILLIXR was also aided by generous hardware and software donations from ARM and NVIDIA. Facebook Reality Labs provided the [OpenEDS Semantic Segmentation Dataset](https://research.fb.com/programs/openeds-challenge/).
-=======
 Muhammad Huzaifa led the development of ILLIXR in [Sarita Adve’s research group](http://rsim.cs.illinois.edu/) at the University of Illinois at Urbana-Champaign. Other major contributors include Rishi Desai, Samuel Grayson, Xutao Jiang, Ying Jing, Jae Lee, Fang Lu, Joseph Ravichandran, Finn Sinclair, Henghzhi Yuan, Jeffrey Zhang.
 
 ILLIXR came together after many consultations with researchers and practitioners in many domains: audio, graphics, optics, robotics, signal processing, and extended reality systems. We are deeply grateful for all of these discussions and specifically to the following: Wei Cu, Aleksandra Faust, Liang Gao, Matt Horsnell, Amit Jindal, Steve LaValle, Steve Lovegrove, Andrew Maimone, Vegard &#216;ye, Martin Persson, Archontis Politis, Eric Shaffer, Paris Smaragdis, Sachin Talathi, and Chris Widdowson.
 
 Our OpenXR implementation is derived from [Monado](https://monado.dev). We are particularly thankful to Jakob Bornecrantz and Ryan Pavlik.
->>>>>>> b806b2c9
 
 The development of ILLIXR was supported by the Applications Driving Architectures (ADA) Research Center, a JUMP Center co-sponsored by SRC and DARPA, the Center for Future Architectures Research (C-FAR), one of the six centers of STARnet, a Semiconductor Research Corporation program sponsored by MARCO and DARPA, and by a Google Faculty Research Award. The development of ILLIXR was also aided by generous hardware and software donations from ARM and NVIDIA. Facebook Reality Labs provided the [OpenEDS Semantic Segmentation Dataset](https://research.fb.com/programs/openeds-challenge/).
 
