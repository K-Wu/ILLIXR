name: illixr-tests-master

on:
  push:
    branches: [ master ]

jobs:
  illixr-tests-master:
    runs-on: ubuntu-18.04
    steps:
      # Checks-out your repository under $GITHUB_WORKSPACE, so your job can access it
      - name: Checkout
        uses: actions/checkout@v2
        with:
          submodules: recursive

      - name: Login to ghcr.io
        run: echo ${{ secrets.GHCR_TOKEN }} | docker login ghcr.io -u illixr-ci --password-stdin

      - name: Extract Master Branch Name
        shell: bash
        run: echo "##[set-output name=branch;]$(echo ${GITHUB_REF#refs/heads/})"
        id: extract_branch

<<<<<<< HEAD
      # Pulls all versions of this container. This allows the docker build to use the cache for faster builds.
=======
      # Pulls latest and current branch tag of this container. This allows the docker build to use the cache for faster builds.
>>>>>>> c4bbd385
      - name: Pull Docker Cache
        run: docker pull ghcr.io/illixr/illixr-tests:${{ steps.extract_branch.outputs.branch }} || docker pull ghcr.io/illixr/illixr-tests:latest|| true

      # Performs the docker build and pulls the cache from either the branch name tag or from latest.
      # The latest tag is what is on master so it will use that cache the first time this branch runs
      - name: Build Docker Image
        run: docker build --cache-from ghcr.io/illixr/illixr-tests:${{ steps.extract_branch.outputs.branch }},ghcr.io/illixr/illixr-tests:latest . -t ghcr.io/illixr/illixr-tests:${{ steps.extract_branch.outputs.branch }}

      - name: Push Docker Image
        run: docker push ghcr.io/illixr/illixr-tests:${{ steps.extract_branch.outputs.branch }}

      # For builds on master we also want to push the image as the latest tag.
      - if: steps.extract_branch.outputs.branch == 'master'
        name: Tag Master Docker Image As Latest
        run: docker tag ghcr.io/illixr/illixr-tests:${{ steps.extract_branch.outputs.branch }} ghcr.io/illixr/illixr-tests:latest && docker push ghcr.io/illixr/illixr-tests:latest

      - name: Pull Docker Image
        run: docker pull ghcr.io/illixr/illixr-tests:${{ steps.extract_branch.outputs.branch }}

      - name: Run Tests
        run: docker run ghcr.io/illixr/illixr-tests:${{ steps.extract_branch.outputs.branch }}<|MERGE_RESOLUTION|>--- conflicted
+++ resolved
@@ -22,11 +22,7 @@
         run: echo "##[set-output name=branch;]$(echo ${GITHUB_REF#refs/heads/})"
         id: extract_branch
 
-<<<<<<< HEAD
-      # Pulls all versions of this container. This allows the docker build to use the cache for faster builds.
-=======
       # Pulls latest and current branch tag of this container. This allows the docker build to use the cache for faster builds.
->>>>>>> c4bbd385
       - name: Pull Docker Cache
         run: docker pull ghcr.io/illixr/illixr-tests:${{ steps.extract_branch.outputs.branch }} || docker pull ghcr.io/illixr/illixr-tests:latest|| true
 
