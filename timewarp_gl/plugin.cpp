#include <chrono>
#include <future>
#include <iostream>
#include <thread>
#include <GL/glew.h>
#include <GLFW/glfw3.h>
#include "common/threadloop.hpp"
#include "common/switchboard.hpp"
#include "common/data_format.hpp"
#include "common/extended_window.hpp"
#include "common/shader_util.hpp"
#include "utils/algebra.hpp"
#include "utils/hmd.hpp"
#include "shaders/basic_shader.hpp"
#include "shaders/timewarp_shader.hpp"
#include "common/linalg.hpp"
#include "common/pose_prediction.hpp"

using namespace ILLIXR;
using namespace linalg::aliases;

typedef void (*glXSwapIntervalEXTProc)(Display *dpy, GLXDrawable drawable, int interval);

// If this is defined, gldemo will use Monado-style eyebuffers
//#define USE_ALT_EYE_FORMAT

class timewarp_gl : public threadloop {

public:
	// Public constructor, create_component passes Switchboard handles ("plugs")
	// to this constructor. In turn, the constructor fills in the private
	// references to the switchboard plugs, so the component can read the
	// data whenever it needs to.
<<<<<<< HEAD
	timewarp_gl(std::string name_, phonebook* pb_)
		: threadloop{name_, pb_}
		, sb{pb->lookup_impl<switchboard>()}
		, xwin{pb->lookup_impl<xlib_gl_extended_window>()}
=======
	timewarp_gl(const phonebook* pb)
		: sb{pb->lookup_impl<switchboard>()}
>>>>>>> 3076aba3
		, pp{pb->lookup_impl<pose_prediction>()}
		, xwin{pb->lookup_impl<xlib_gl_extended_window>()}
	#ifdef USE_ALT_EYE_FORMAT
		, _m_eyebuffer{sb->subscribe_latest<rendered_frame_alt>("eyebuffer")}
	#else
		, _m_eyebuffer{sb->subscribe_latest<rendered_frame>("eyebuffer")}
	#endif
		, _m_hologram{sb->publish<hologram_input>("hologram_in")}
	{ }

private:
	const std::shared_ptr<switchboard> sb;
	const std::shared_ptr<const pose_prediction> pp;

	static constexpr int   SCREEN_WIDTH    = 448*2;
	static constexpr int   SCREEN_HEIGHT   = 320*2;

	static constexpr double DISPLAY_REFRESH_RATE = 60.0;
	static constexpr double FPS_WARNING_TOLERANCE = 0.5;
	static constexpr double DELAY_FRACTION = 0.7;

	static constexpr double RUNNING_AVG_ALPHA = 0.1;

	const std::shared_ptr<xlib_gl_extended_window> xwin;
	rendered_frame frame;

	// Switchboard plug for application eye buffer.
	#ifdef USE_ALT_EYE_FORMAT
	std::unique_ptr<reader_latest<rendered_frame_alt>> _m_eyebuffer;
	#else
	std::unique_ptr<reader_latest<rendered_frame>> _m_eyebuffer;
	#endif

	// Switchboard plug for sending hologram calls
	std::unique_ptr<writer<hologram_input>> _m_hologram;

	GLuint timewarpShaderProgram;
<<<<<<< HEAD
	GLuint basicShaderProgram;
=======
	std::thread _m_thread;
	std::atomic<bool> _m_terminate {false};
>>>>>>> 3076aba3

	double lastSwapTime;
	double lastFrameTime;
	double averageFramerate = DISPLAY_REFRESH_RATE;

	HMD::hmd_info_t hmd_info;
	HMD::body_info_t body_info;

	// Eye sampler array
	GLuint eye_sampler_0;
	GLuint eye_sampler_1;

	// Eye index uniform
	GLuint tw_eye_index_unif;

	// VAOs
	GLuint tw_vao;

	// Position and UV attribute locations
	GLuint distortion_pos_attr;
	GLuint distortion_uv0_attr;
	GLuint distortion_uv1_attr;
	GLuint distortion_uv2_attr;

	// Distortion mesh information
	GLuint num_distortion_vertices;
	GLuint num_distortion_indices;

	// Distortion mesh CPU buffers and GPU VBO handles
	HMD::mesh_coord3d_t* distortion_positions;
	GLuint distortion_positions_vbo;
	GLuint* distortion_indices;
	GLuint distortion_indices_vbo;
	HMD::uv_coord_t* distortion_uv0;
	GLuint distortion_uv0_vbo;
	HMD::uv_coord_t* distortion_uv1;
	GLuint distortion_uv1_vbo;
	HMD::uv_coord_t* distortion_uv2;
	GLuint distortion_uv2_vbo;

	// Handles to the start and end timewarp
	// transform matrices (3x4 uniforms)
	GLuint tw_start_transform_unif;
	GLuint tw_end_transform_unif;
	// Basic perspective projection matrix
	ksAlgebra::ksMatrix4x4f basicProjection;

	// Hologram call data
	long long _hologram_seq{0};

	void BuildTimewarp(HMD::hmd_info_t* hmdInfo){

		// Calculate the number of vertices+indices in the distortion mesh.
		num_distortion_vertices = ( hmdInfo->eyeTilesHigh + 1 ) * ( hmdInfo->eyeTilesWide + 1 );
		num_distortion_indices = hmdInfo->eyeTilesHigh * hmdInfo->eyeTilesWide * 6;

		// Allocate memory for the elements/indices array.
		distortion_indices = (GLuint*) malloc(num_distortion_indices * sizeof(GLuint));

		// This is just a simple grid/plane index array, nothing fancy.
		// Same for both eye distortions, too!
		for ( int y = 0; y < hmdInfo->eyeTilesHigh; y++ )
		{
			for ( int x = 0; x < hmdInfo->eyeTilesWide; x++ )
			{
				const int offset = ( y * hmdInfo->eyeTilesWide + x ) * 6;

				distortion_indices[offset + 0] = (GLuint)( ( y + 0 ) * ( hmdInfo->eyeTilesWide + 1 ) + ( x + 0 ) );
				distortion_indices[offset + 1] = (GLuint)( ( y + 1 ) * ( hmdInfo->eyeTilesWide + 1 ) + ( x + 0 ) );
				distortion_indices[offset + 2] = (GLuint)( ( y + 0 ) * ( hmdInfo->eyeTilesWide + 1 ) + ( x + 1 ) );

				distortion_indices[offset + 3] = (GLuint)( ( y + 0 ) * ( hmdInfo->eyeTilesWide + 1 ) + ( x + 1 ) );
				distortion_indices[offset + 4] = (GLuint)( ( y + 1 ) * ( hmdInfo->eyeTilesWide + 1 ) + ( x + 0 ) );
				distortion_indices[offset + 5] = (GLuint)( ( y + 1 ) * ( hmdInfo->eyeTilesWide + 1 ) + ( x + 1 ) );
			}
		}

		// Allocate memory for the distortion coordinates.
		// These are NOT the actual distortion mesh's vertices,
		// they are calculated distortion grid coefficients
		// that will be used to set the actual distortion mesh's UV space.
		HMD::mesh_coord2d_t* tw_mesh_base_ptr = (HMD::mesh_coord2d_t *) malloc( HMD::NUM_EYES * HMD::NUM_COLOR_CHANNELS * num_distortion_vertices * sizeof( HMD::mesh_coord2d_t ) );

		// Set the distortion coordinates as a series of arrays
		// that will be written into by the BuildDistortionMeshes() function.
		HMD::mesh_coord2d_t * distort_coords[HMD::NUM_EYES][HMD::NUM_COLOR_CHANNELS] =
		{
			{ tw_mesh_base_ptr + 0 * num_distortion_vertices, tw_mesh_base_ptr + 1 * num_distortion_vertices, tw_mesh_base_ptr + 2 * num_distortion_vertices },
			{ tw_mesh_base_ptr + 3 * num_distortion_vertices, tw_mesh_base_ptr + 4 * num_distortion_vertices, tw_mesh_base_ptr + 5 * num_distortion_vertices }
		};
		HMD::BuildDistortionMeshes( distort_coords, hmdInfo );

		// Allocate memory for position and UV CPU buffers.
		for(int eye = 0; eye < HMD::NUM_EYES; eye++){
			distortion_positions = (HMD::mesh_coord3d_t *) malloc(HMD::NUM_EYES * num_distortion_vertices * sizeof(HMD::mesh_coord3d_t));
			distortion_uv0 = (HMD::uv_coord_t *) malloc(HMD::NUM_EYES * num_distortion_vertices * sizeof(HMD::uv_coord_t));
			distortion_uv1 = (HMD::uv_coord_t *) malloc(HMD::NUM_EYES * num_distortion_vertices * sizeof(HMD::uv_coord_t));
			distortion_uv2 = (HMD::uv_coord_t *) malloc(HMD::NUM_EYES * num_distortion_vertices * sizeof(HMD::uv_coord_t));
		}

		for ( int eye = 0; eye < HMD::NUM_EYES; eye++ )
		{
			for ( int y = 0; y <= hmdInfo->eyeTilesHigh; y++ )
			{
				for ( int x = 0; x <= hmdInfo->eyeTilesWide; x++ )
				{
					const int index = y * ( hmdInfo->eyeTilesWide + 1 ) + x;

					// Set the physical distortion mesh coordinates. These are rectangular/gridlike, not distorted.
					// The distortion is handled by the UVs, not the actual mesh coordinates!
					distortion_positions[eye * num_distortion_vertices + index].x = ( -1.0f + eye + ( (float)x / hmdInfo->eyeTilesWide ) );
					distortion_positions[eye * num_distortion_vertices + index].y = ( -1.0f + 2.0f * ( ( hmdInfo->eyeTilesHigh - (float)y ) / hmdInfo->eyeTilesHigh ) *
														( (float)( hmdInfo->eyeTilesHigh * hmdInfo->tilePixelsHigh ) / hmdInfo->displayPixelsHigh ) );
					distortion_positions[eye * num_distortion_vertices + index].z = 0.0f;

					// Use the previously-calculated distort_coords to set the UVs on the distortion mesh
					distortion_uv0[eye * num_distortion_vertices + index].u = distort_coords[eye][0][index].x;
					distortion_uv0[eye * num_distortion_vertices + index].v = distort_coords[eye][0][index].y;
					distortion_uv1[eye * num_distortion_vertices + index].u = distort_coords[eye][1][index].x;
					distortion_uv1[eye * num_distortion_vertices + index].v = distort_coords[eye][1][index].y;
					distortion_uv2[eye * num_distortion_vertices + index].u = distort_coords[eye][2][index].x;
					distortion_uv2[eye * num_distortion_vertices + index].v = distort_coords[eye][2][index].y;

				}
			}
		}
		// Construct a basic perspective projection
		ksAlgebra::ksMatrix4x4f_CreateProjectionFov( &basicProjection, 40.0f, 40.0f, 40.0f, 40.0f, 0.1f, 0.0f );

		// This was just temporary.
		free(tw_mesh_base_ptr);

		return;
	}

	/* Calculate timewarm transform from projection matrix, view matrix, etc */
	void CalculateTimeWarpTransform( ksAlgebra::ksMatrix4x4f * transform, const ksAlgebra::ksMatrix4x4f * renderProjectionMatrix,
                                        const ksAlgebra::ksMatrix4x4f * renderViewMatrix, const ksAlgebra::ksMatrix4x4f * newViewMatrix )
	{
		// Convert the projection matrix from [-1, 1] space to [0, 1] space.
		const ksAlgebra::ksMatrix4x4f texCoordProjection =
		{ {
			{ 0.5f * renderProjectionMatrix->m[0][0],        0.0f,                                           0.0f,  0.0f },
			{ 0.0f,                                          0.5f * renderProjectionMatrix->m[1][1],         0.0f,  0.0f },
			{ 0.5f * renderProjectionMatrix->m[2][0] - 0.5f, 0.5f * renderProjectionMatrix->m[2][1] - 0.5f, -1.0f,  0.0f },
			{ 0.0f,                                          0.0f,                                           0.0f,  1.0f }
		} };

		// Calculate the delta between the view matrix used for rendering and
		// a more recent or predicted view matrix based on new sensor input.
		ksAlgebra::ksMatrix4x4f inverseRenderViewMatrix;
		ksAlgebra::ksMatrix4x4f_InvertHomogeneous( &inverseRenderViewMatrix, renderViewMatrix );

		ksAlgebra::ksMatrix4x4f deltaViewMatrix;
		ksAlgebra::ksMatrix4x4f_Multiply( &deltaViewMatrix, &inverseRenderViewMatrix, newViewMatrix );

		ksAlgebra::ksMatrix4x4f inverseDeltaViewMatrix;
		ksAlgebra::ksMatrix4x4f_InvertHomogeneous( &inverseDeltaViewMatrix, &deltaViewMatrix );

		// Make the delta rotation only.
		inverseDeltaViewMatrix.m[3][0] = 0.0f;
		inverseDeltaViewMatrix.m[3][1] = 0.0f;
		inverseDeltaViewMatrix.m[3][2] = 0.0f;

		// TODO: Major issue. The original implementation uses inverseDeltaMatrix... as expected.
		// This is because we are applying the /inverse/ of the delta between the original render
		// view matrix and the new latepose. However, when used the inverse, the transformation
		// was actually backwards. I'm not sure if this is an issue in the demo app/rendering thread,
		// or if there's something messed up with the ATW code. In any case, using the actual
		// delta matrix itself yields the correct result, which is very odd. Must investigate!

		deltaViewMatrix.m[3][0] = 0.0f;
		deltaViewMatrix.m[3][1] = 0.0f;
		deltaViewMatrix.m[3][2] = 0.0f;

		// Accumulate the transforms.
		//ksAlgebra::ksMatrix4x4f_Multiply( transform, &texCoordProjection, &inverseDeltaViewMatrix );
		ksAlgebra::ksMatrix4x4f_Multiply( transform, &texCoordProjection, &deltaViewMatrix );
	}

	// Get the estimated time of the next swap/next Vsync.
	// This is an estimate, used to wait until *just* before vsync.
	double GetNextSwapTimeEstimate(){
		return lastSwapTime + (1.0/DISPLAY_REFRESH_RATE);
	}

	// Get the estimated amount of time to put the CPU thread to sleep,
	// given a specified percentage of the total Vsync period to delay.
	double EstimateTimeToSleep(double framePercentage){
		return (GetNextSwapTimeEstimate() - glfwGetTime()) * framePercentage;
	}


public:

	void _p_one_iteration() override {
		{
			using namespace std::chrono_literals;
			// Sleep for approximately 90% of the time until the next vsync.
			// Scheduling granularity can't be assumed to be super accurate here,
			// so don't push your luck (i.e. don't wait too long....) Tradeoff with
			// MTP here. More you wait, closer to the display sync you sample the pose.

			// TODO: use more precise sleep.

			// TODO: poll GLX window events
			std::this_thread::sleep_for(std::chrono::duration<double>(EstimateTimeToSleep(DELAY_FRACTION)));
			warp(glfwGetTime());
		}
	}
	/* compatibility interface */

	// ATW/Compositor overrides _p_start to control its own lifecycle/scheduling.
	// This may be changed later, but for precision of vsync/etc we're going to
	// use component-driven loop scheduling for now.
	virtual void start() override {

		// Generate reference HMD and physical body dimensions
    	HMD::GetDefaultHmdInfo(SCREEN_WIDTH, SCREEN_HEIGHT, &hmd_info);
		HMD::GetDefaultBodyInfo(&body_info);

		// Initialize the GLFW library, still need it to get time
		if(!glfwInit()){
			printf("Failed to initialize glfw\n");
		}

    	// Construct timewarp meshes and other data
    	BuildTimewarp(&hmd_info);

		// includes setting swap interval
		glXMakeCurrent(xwin->dpy, xwin->win, xwin->glc);

		// set swap interval for 1
		glXSwapIntervalEXTProc glXSwapIntervalEXT = 0;
		glXSwapIntervalEXT = (glXSwapIntervalEXTProc) glXGetProcAddressARB((const GLubyte *)"glXSwapIntervalEXT");
		glXSwapIntervalEXT(xwin->dpy, xwin->win, 1);

		// Init and verify GLEW
		glewExperimental = GL_TRUE;
		if(glewInit() != GLEW_OK){
			printf("Failed to init GLEW\n");
			// clean up ?
			exit(0);
		}

		glEnable              ( GL_DEBUG_OUTPUT );
		glDebugMessageCallback( MessageCallback, 0 );

		// TODO: X window v-synch

		// Create and bind global VAO object
		glGenVertexArrays(1, &tw_vao);
    	glBindVertexArray(tw_vao);

    	#ifdef USE_ALT_EYE_FORMAT
    	timewarpShaderProgram = init_and_link(timeWarpChromaticVertexProgramGLSL, timeWarpChromaticFragmentProgramGLSL_Alternative);
    	#else
		timewarpShaderProgram = init_and_link(timeWarpChromaticVertexProgramGLSL, timeWarpChromaticFragmentProgramGLSL);
		#endif
		// Acquire attribute and uniform locations from the compiled and linked shader program

    	distortion_pos_attr = glGetAttribLocation(timewarpShaderProgram, "vertexPosition");
    	distortion_uv0_attr = glGetAttribLocation(timewarpShaderProgram, "vertexUv0");
    	distortion_uv1_attr = glGetAttribLocation(timewarpShaderProgram, "vertexUv1");
    	distortion_uv2_attr = glGetAttribLocation(timewarpShaderProgram, "vertexUv2");
    	tw_start_transform_unif = glGetUniformLocation(timewarpShaderProgram, "TimeWarpStartTransform");
    	tw_end_transform_unif = glGetUniformLocation(timewarpShaderProgram, "TimeWarpEndTransform");
    	tw_eye_index_unif = glGetUniformLocation(timewarpShaderProgram, "ArrayLayer");
    	eye_sampler_0 = glGetUniformLocation(timewarpShaderProgram, "Texture[0]");
    	eye_sampler_1 = glGetUniformLocation(timewarpShaderProgram, "Texture[1]");



		// Config distortion mesh position vbo
		glGenBuffers(1, &distortion_positions_vbo);
		glBindBuffer(GL_ARRAY_BUFFER, distortion_positions_vbo);
		glBufferData(GL_ARRAY_BUFFER, HMD::NUM_EYES * (num_distortion_vertices * 3) * sizeof(GLfloat), distortion_positions, GL_STATIC_DRAW);
		glVertexAttribPointer(distortion_pos_attr, 3, GL_FLOAT, GL_FALSE, 0, 0);
		//glEnableVertexAttribArray(distortion_pos_attr);



		// Config distortion uv0 vbo
		glGenBuffers(1, &distortion_uv0_vbo);
		glBindBuffer(GL_ARRAY_BUFFER, distortion_uv0_vbo);
		glBufferData(GL_ARRAY_BUFFER, HMD::NUM_EYES * (num_distortion_vertices * 2) * sizeof(GLfloat), distortion_uv0, GL_STATIC_DRAW);
		glVertexAttribPointer(distortion_uv0_attr, 2, GL_FLOAT, GL_FALSE, 0, 0);
		//glEnableVertexAttribArray(distortion_uv0_attr);


		// Config distortion uv1 vbo
		glGenBuffers(1, &distortion_uv1_vbo);
		glBindBuffer(GL_ARRAY_BUFFER, distortion_uv1_vbo);
		glBufferData(GL_ARRAY_BUFFER, HMD::NUM_EYES * (num_distortion_vertices * 2) * sizeof(GLfloat), distortion_uv1, GL_STATIC_DRAW);
		glVertexAttribPointer(distortion_uv1_attr, 2, GL_FLOAT, GL_FALSE, 0, 0);
		//glEnableVertexAttribArray(distortion_uv1_attr);


		// Config distortion uv2 vbo
		glGenBuffers(1, &distortion_uv2_vbo);
		glBindBuffer(GL_ARRAY_BUFFER, distortion_uv2_vbo);
		glBufferData(GL_ARRAY_BUFFER, HMD::NUM_EYES * (num_distortion_vertices * 2) * sizeof(GLfloat), distortion_uv2, GL_STATIC_DRAW);
		glVertexAttribPointer(distortion_uv2_attr, 2, GL_FLOAT, GL_FALSE, 0, 0);
		//glEnableVertexAttribArray(distortion_uv2_attr);


		// Config distortion mesh indices vbo
		glGenBuffers(1, &distortion_indices_vbo);
		glBindBuffer(GL_ELEMENT_ARRAY_BUFFER, distortion_indices_vbo);
		glBufferData(GL_ELEMENT_ARRAY_BUFFER, num_distortion_indices * sizeof(GLuint), distortion_indices, GL_STATIC_DRAW);

		glXMakeCurrent(xwin->dpy, None, NULL);

		lastSwapTime = glfwGetTime();

		threadloop::start();
	}


	void GetViewMatrixFromPose( ksAlgebra::ksMatrix4x4f* viewMatrix, const pose_type& pose) {
		// Cast from the "standard" quaternion to our own, proprietary, Oculus-flavored quaternion
		auto latest_quat = ksAlgebra::ksQuatf {
			.x = pose.orientation.x(),
			.y = pose.orientation.y(),
			.z = pose.orientation.z(),
			.w = pose.orientation.w()
		};
		ksAlgebra::ksMatrix4x4f_CreateFromQuaternion( viewMatrix, &latest_quat);
	}

	virtual void warp([[maybe_unused]] float time) {
		glXMakeCurrent(xwin->dpy, xwin->win, xwin->glc);

		auto most_recent_frame = _m_eyebuffer->get_latest_ro();
		if(!most_recent_frame){
			//std::cerr << "ATW failed to grab most recent frame from Switchboard" << std::endl;
			return;
		}

		glBindFramebuffer(GL_FRAMEBUFFER,0);
		glViewport(0, 0, SCREEN_WIDTH, SCREEN_HEIGHT);
		glClearColor(0, 0, 0, 0);
    	glClear(GL_COLOR_BUFFER_BIT | GL_DEPTH_BUFFER_BIT | GL_STENCIL_BUFFER_BIT);
		glDepthFunc(GL_LEQUAL);


		// Use the timewarp program
		glUseProgram(timewarpShaderProgram);

		double warpStart = glfwGetTime();
		//double cursor_x, cursor_y;
		//glfwGetCursorPos(window, &cursor_x, &cursor_y);

		// Generate "starting" view matrix, from the pose
		// sampled at the time of rendering the frame.
		ksAlgebra::ksMatrix4x4f viewMatrix;
		GetViewMatrixFromPose(&viewMatrix, most_recent_frame->render_pose);

		// We simulate two asynchronous view matrices,
		// one at the beginning of display refresh,
		// and one at the end of display refresh.
		// The distortion shader will lerp between
		// these two predictive view transformations
		// as it renders across the horizontal view,
		// compensating for display panel refresh delay (wow!)
		ksAlgebra::ksMatrix4x4f viewMatrixBegin;
		ksAlgebra::ksMatrix4x4f viewMatrixEnd;

		// TODO: Right now, this samples the latest pose published to the "pose" topic.
		// However, this should really be polling the high-frequency pose prediction topic,
		// given a specified timestamp!
		const pose_type latest_pose = pp->get_fast_pose();
		GetViewMatrixFromPose(&viewMatrixBegin, latest_pose);

		// std::cout << "Timewarp: old " << most_recent_frame->render_pose.pose << ", new " << latest_pose->pose << std::endl;

		// TODO: We set the "end" pose to the same as the beginning pose, because panel refresh is so tiny
		// and we don't need to visualize this right now (we also don't have prediction setup yet!)
		viewMatrixEnd = viewMatrixBegin;

		// Get HMD view matrices, one for the beginning of the
		// panel refresh, one for the end. (This is set to a 0.1s panel
		// refresh duration, for exaggerated effect)
		//GetHmdViewMatrixForTime(&viewMatrixBegin, glfwGetTime());
		//GetHmdViewMatrixForTime(&viewMatrixEnd, glfwGetTime() + 0.1f);

		//ksAlgebra::ksMatrix4x4f_CreateRotation( &viewMatrixBegin, (cursor_y - SCREEN_HEIGHT/2) * 0.05, (cursor_x - SCREEN_WIDTH/2) * 0.05, 0.0f );
		//ksAlgebra::ksMatrix4x4f_CreateRotation( &viewMatrixEnd, (cursor_y - SCREEN_HEIGHT/2) * 0.05, (cursor_x - SCREEN_WIDTH/2) * 0.05, 0.0f );

		// Calculate the timewarp transformation matrices.
		// These are a product of the last-known-good view matrix
		// and the predictive transforms.
		ksAlgebra::ksMatrix4x4f timeWarpStartTransform4x4;
		ksAlgebra::ksMatrix4x4f timeWarpEndTransform4x4;

		// DEMONSTRATION:
		// Every second, toggle timewarp on and off
		// to show the effect of the reprojection.
		/*
		if(glfwGetTime() < 9.0){
			viewMatrixBegin = viewMatrix;
			viewMatrixEnd = viewMatrix;
		}
		*/

		// Calculate timewarp transforms using predictive view transforms
		CalculateTimeWarpTransform(&timeWarpStartTransform4x4, &basicProjection, &viewMatrix, &viewMatrixBegin);
		CalculateTimeWarpTransform(&timeWarpEndTransform4x4, &basicProjection, &viewMatrix, &viewMatrixEnd);

		// We transform from 4x4 to 3x4 as we operate on vec3's in NDC space
		ksAlgebra::ksMatrix3x4f timeWarpStartTransform3x4;
		ksAlgebra::ksMatrix3x4f timeWarpEndTransform3x4;
		ksAlgebra::ksMatrix3x4f_CreateFromMatrix4x4f( &timeWarpStartTransform3x4, &timeWarpStartTransform4x4 );
		ksAlgebra::ksMatrix3x4f_CreateFromMatrix4x4f( &timeWarpEndTransform3x4, &timeWarpEndTransform4x4 );

		// Push timewarp transform matrices to timewarp shader
		glUniformMatrix3x4fv(tw_start_transform_unif, 1, GL_FALSE, (GLfloat*)&(timeWarpStartTransform3x4.m[0][0]));
		glUniformMatrix3x4fv(tw_end_transform_unif, 1, GL_FALSE,  (GLfloat*)&(timeWarpEndTransform3x4.m[0][0]));

		// Debugging aid, toggle switch for rendering in the fragment shader
		glUniform1i(glGetUniformLocation(timewarpShaderProgram, "ArrayIndex"), 0);

		glUniform1i(eye_sampler_0, 0);

		#ifndef USE_ALT_EYE_FORMAT
		// Bind the shared texture handle
		glBindTexture(GL_TEXTURE_2D_ARRAY, most_recent_frame->texture_handle);
		#endif

		glBindVertexArray(tw_vao);

		// Loop over each eye.
		for(int eye = 0; eye < HMD::NUM_EYES; eye++){

			#ifdef USE_ALT_EYE_FORMAT // If we're using Monado-style buffers we need to rebind eyebuffers.... eugh!
			glBindTexture(GL_TEXTURE_2D, most_recent_frame->texture_handles[eye]);
			#endif

			// The distortion_positions_vbo GPU buffer already contains
			// the distortion mesh for both eyes! They are contiguously
			// laid out in GPU memory. Therefore, on each eye render,
			// we set the attribute pointer to be offset by the full
			// eye's distortion mesh size, rendering the correct eye mesh
			// to that region of the screen. This prevents re-uploading
			// GPU data for each eye.
			glBindBuffer(GL_ARRAY_BUFFER, distortion_positions_vbo);
			glVertexAttribPointer(distortion_pos_attr, 3, GL_FLOAT, GL_FALSE, 0, (void*)(eye * num_distortion_vertices * sizeof(HMD::mesh_coord3d_t)));
			glEnableVertexAttribArray(distortion_pos_attr);

			// We do the exact same thing for the UV GPU memory.
			glBindBuffer(GL_ARRAY_BUFFER, distortion_uv0_vbo);
			glVertexAttribPointer(distortion_uv0_attr, 2, GL_FLOAT, GL_FALSE, 0, (void*)(eye * num_distortion_vertices * sizeof(HMD::mesh_coord2d_t)));
			glEnableVertexAttribArray(distortion_uv0_attr);

			// We do the exact same thing for the UV GPU memory.
			glBindBuffer(GL_ARRAY_BUFFER, distortion_uv1_vbo);
			glVertexAttribPointer(distortion_uv1_attr, 2, GL_FLOAT, GL_FALSE, 0, (void*)(eye * num_distortion_vertices * sizeof(HMD::mesh_coord2d_t)));
			glEnableVertexAttribArray(distortion_uv1_attr);

			// We do the exact same thing for the UV GPU memory.
			glBindBuffer(GL_ARRAY_BUFFER, distortion_uv2_vbo);
			glVertexAttribPointer(distortion_uv2_attr, 2, GL_FLOAT, GL_FALSE, 0, (void*)(eye * num_distortion_vertices * sizeof(HMD::mesh_coord2d_t)));
			glEnableVertexAttribArray(distortion_uv2_attr);


			#ifndef USE_ALT_EYE_FORMAT // If we are using normal ILLIXR-format eyebuffers
			// Specify which layer of the eye texture we're going to be using.
			// Each eye has its own layer.
			glUniform1i(tw_eye_index_unif, eye);
			#endif

			// Interestingly, the element index buffer is identical for both eyes, and is
			// reused for both eyes. Therefore glDrawElements can be immediately called,
			// with the UV and position buffers correctly offset.
			glDrawElements(GL_TRIANGLES, num_distortion_indices, GL_UNSIGNED_INT, (void*)0);
		}

		// Call Hologram
		auto hologram_params = new hologram_input;
		hologram_params->seq = ++_hologram_seq;
		_m_hologram->put(hologram_params);

		// Call swap buffers; when vsync is enabled, this will return to the CPU thread once the buffers have been successfully swapped.
		// TODO: GLX V SYNCH SWAP BUFFER
		glXSwapBuffers(xwin->dpy, xwin->win);
		lastSwapTime = glfwGetTime();
		averageFramerate = (RUNNING_AVG_ALPHA * (1.0 /(lastSwapTime - lastFrameTime))) + (1.0 - RUNNING_AVG_ALPHA) * averageFramerate;

		printf("\033[1;36m[TIMEWARP]\033[0m Motion-to-display latency: %.1f ms, Exponential Average FPS: %.3f\n", (float)(lastSwapTime - warpStart) * 1000.0f, (float)(averageFramerate));


		if(DISPLAY_REFRESH_RATE - averageFramerate > FPS_WARNING_TOLERANCE){
			printf("\033[1;36m[TIMEWARP]\033[0m \033[1;33m[WARNING]\033[0m Timewarp thread running slow!\n");
		}
		lastFrameTime = glfwGetTime();

	}

	virtual ~timewarp_gl() override {
		// TODO: Need to cleanup resources here!
		glXMakeCurrent(xwin->dpy, None, NULL);
 		glXDestroyContext(xwin->dpy, xwin->glc);
 		XDestroyWindow(xwin->dpy, xwin->win);
 		XCloseDisplay(xwin->dpy);
	}
};

PLUGIN_MAIN(timewarp_gl)<|MERGE_RESOLUTION|>--- conflicted
+++ resolved
@@ -31,15 +31,9 @@
 	// to this constructor. In turn, the constructor fills in the private
 	// references to the switchboard plugs, so the component can read the
 	// data whenever it needs to.
-<<<<<<< HEAD
 	timewarp_gl(std::string name_, phonebook* pb_)
 		: threadloop{name_, pb_}
 		, sb{pb->lookup_impl<switchboard>()}
-		, xwin{pb->lookup_impl<xlib_gl_extended_window>()}
-=======
-	timewarp_gl(const phonebook* pb)
-		: sb{pb->lookup_impl<switchboard>()}
->>>>>>> 3076aba3
 		, pp{pb->lookup_impl<pose_prediction>()}
 		, xwin{pb->lookup_impl<xlib_gl_extended_window>()}
 	#ifdef USE_ALT_EYE_FORMAT
@@ -77,12 +71,6 @@
 	std::unique_ptr<writer<hologram_input>> _m_hologram;
 
 	GLuint timewarpShaderProgram;
-<<<<<<< HEAD
-	GLuint basicShaderProgram;
-=======
-	std::thread _m_thread;
-	std::atomic<bool> _m_terminate {false};
->>>>>>> 3076aba3
 
 	double lastSwapTime;
 	double lastFrameTime;
