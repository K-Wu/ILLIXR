#include <chrono>
#include <future>
#include <iostream>
#include <thread>
#include <GL/glew.h>
#include <GLFW/glfw3.h>
#include "common/threadloop.hpp"
#include "common/switchboard.hpp"
#include "common/data_format.hpp"
#include "common/extended_window.hpp"
#include "common/shader_util.hpp"
#include "utils/algebra.hpp"
#include "utils/hmd.hpp"
#include "shaders/basic_shader.hpp"
#include "shaders/timewarp_shader.hpp"
#include "common/linalg.hpp"
#include "common/pose_prediction.hpp"

using namespace ILLIXR;
using namespace linalg::aliases;

typedef void (*glXSwapIntervalEXTProc)(Display *dpy, GLXDrawable drawable, int interval);

// If this is defined, gldemo will use Monado-style eyebuffers
//#define USE_ALT_EYE_FORMAT

class timewarp_gl : public threadloop {

public:
	// Public constructor, create_component passes Switchboard handles ("plugs")
	// to this constructor. In turn, the constructor fills in the private
	// references to the switchboard plugs, so the component can read the
	// data whenever it needs to.
	timewarp_gl(std::string name_, phonebook* pb_)
		: threadloop{name_, pb_}
		, sb{pb->lookup_impl<switchboard>()}
		, pp{pb->lookup_impl<pose_prediction>()}
		, xwin{pb->lookup_impl<xlib_gl_extended_window>()}
	#ifdef USE_ALT_EYE_FORMAT
		, _m_eyebuffer{sb->get_reader<rendered_frame_alt>("eyebuffer")}
	#else
		, _m_eyebuffer{sb->get_reader<rendered_frame>("eyebuffer")}
	#endif
		, _m_hologram{sb->get_writer<hologram_input>("hologram_in")}
	{ }

private:
	const std::shared_ptr<switchboard> sb;
	const std::shared_ptr<const pose_prediction> pp;

	static constexpr int   SCREEN_WIDTH    = 448*2;
	static constexpr int   SCREEN_HEIGHT   = 320*2;

	static constexpr double DISPLAY_REFRESH_RATE = 60.0;
	static constexpr double FPS_WARNING_TOLERANCE = 0.5;
	static constexpr double DELAY_FRACTION = 1.0;

	static constexpr double RUNNING_AVG_ALPHA = 0.1;

	const std::shared_ptr<xlib_gl_extended_window> xwin;
	rendered_frame frame;

	// Switchboard plug for application eye buffer.
	#ifdef USE_ALT_EYE_FORMAT
	switchboard::reader<rendered_frame_alt> _m_eyebuffer;
	#else
	switchboard::reader<rendered_frame> _m_eyebuffer;
	#endif

	// Switchboard plug for sending hologram calls
	switchboard::writer<hologram_input> _m_hologram;

	GLuint timewarpShaderProgram;

	double lastSwapTime;
	double lastFrameTime;
	double averageFramerate = DISPLAY_REFRESH_RATE;

	HMD::hmd_info_t hmd_info;
	HMD::body_info_t body_info;

	// Eye sampler array
	GLuint eye_sampler_0;
	GLuint eye_sampler_1;

	// Eye index uniform
	GLuint tw_eye_index_unif;

	// VAOs
	GLuint tw_vao;

	// Position and UV attribute locations
	GLuint distortion_pos_attr;
	GLuint distortion_uv0_attr;
	GLuint distortion_uv1_attr;
	GLuint distortion_uv2_attr;

	// Distortion mesh information
	GLuint num_distortion_vertices;
	GLuint num_distortion_indices;

	// Distortion mesh CPU buffers and GPU VBO handles
	HMD::mesh_coord3d_t* distortion_positions;
	GLuint distortion_positions_vbo;
	GLuint* distortion_indices;
	GLuint distortion_indices_vbo;
	HMD::uv_coord_t* distortion_uv0;
	GLuint distortion_uv0_vbo;
	HMD::uv_coord_t* distortion_uv1;
	GLuint distortion_uv1_vbo;
	HMD::uv_coord_t* distortion_uv2;
	GLuint distortion_uv2_vbo;

	// Handles to the start and end timewarp
	// transform matrices (3x4 uniforms)
	GLuint tw_start_transform_unif;
	GLuint tw_end_transform_unif;
	// Basic perspective projection matrix
	ksAlgebra::ksMatrix4x4f basicProjection;

	// Hologram call data
	long long _hologram_seq{0};

	void BuildTimewarp(HMD::hmd_info_t* hmdInfo){

		// Calculate the number of vertices+indices in the distortion mesh.
		num_distortion_vertices = ( hmdInfo->eyeTilesHigh + 1 ) * ( hmdInfo->eyeTilesWide + 1 );
		num_distortion_indices = hmdInfo->eyeTilesHigh * hmdInfo->eyeTilesWide * 6;

		// Allocate memory for the elements/indices array.
		distortion_indices = (GLuint*) malloc(num_distortion_indices * sizeof(GLuint));

		// This is just a simple grid/plane index array, nothing fancy.
		// Same for both eye distortions, too!
		for ( int y = 0; y < hmdInfo->eyeTilesHigh; y++ )
		{
			for ( int x = 0; x < hmdInfo->eyeTilesWide; x++ )
			{
				const int offset = ( y * hmdInfo->eyeTilesWide + x ) * 6;

				distortion_indices[offset + 0] = (GLuint)( ( y + 0 ) * ( hmdInfo->eyeTilesWide + 1 ) + ( x + 0 ) );
				distortion_indices[offset + 1] = (GLuint)( ( y + 1 ) * ( hmdInfo->eyeTilesWide + 1 ) + ( x + 0 ) );
				distortion_indices[offset + 2] = (GLuint)( ( y + 0 ) * ( hmdInfo->eyeTilesWide + 1 ) + ( x + 1 ) );

				distortion_indices[offset + 3] = (GLuint)( ( y + 0 ) * ( hmdInfo->eyeTilesWide + 1 ) + ( x + 1 ) );
				distortion_indices[offset + 4] = (GLuint)( ( y + 1 ) * ( hmdInfo->eyeTilesWide + 1 ) + ( x + 0 ) );
				distortion_indices[offset + 5] = (GLuint)( ( y + 1 ) * ( hmdInfo->eyeTilesWide + 1 ) + ( x + 1 ) );
			}
		}

		// Allocate memory for the distortion coordinates.
		// These are NOT the actual distortion mesh's vertices,
		// they are calculated distortion grid coefficients
		// that will be used to set the actual distortion mesh's UV space.
		HMD::mesh_coord2d_t* tw_mesh_base_ptr = (HMD::mesh_coord2d_t *) malloc( HMD::NUM_EYES * HMD::NUM_COLOR_CHANNELS * num_distortion_vertices * sizeof( HMD::mesh_coord2d_t ) );

		// Set the distortion coordinates as a series of arrays
		// that will be written into by the BuildDistortionMeshes() function.
		HMD::mesh_coord2d_t * distort_coords[HMD::NUM_EYES][HMD::NUM_COLOR_CHANNELS] =
		{
			{ tw_mesh_base_ptr + 0 * num_distortion_vertices, tw_mesh_base_ptr + 1 * num_distortion_vertices, tw_mesh_base_ptr + 2 * num_distortion_vertices },
			{ tw_mesh_base_ptr + 3 * num_distortion_vertices, tw_mesh_base_ptr + 4 * num_distortion_vertices, tw_mesh_base_ptr + 5 * num_distortion_vertices }
		};
		HMD::BuildDistortionMeshes( distort_coords, hmdInfo );

		// Allocate memory for position and UV CPU buffers.
		for(int eye = 0; eye < HMD::NUM_EYES; eye++){
			distortion_positions = (HMD::mesh_coord3d_t *) malloc(HMD::NUM_EYES * num_distortion_vertices * sizeof(HMD::mesh_coord3d_t));
			distortion_uv0 = (HMD::uv_coord_t *) malloc(HMD::NUM_EYES * num_distortion_vertices * sizeof(HMD::uv_coord_t));
			distortion_uv1 = (HMD::uv_coord_t *) malloc(HMD::NUM_EYES * num_distortion_vertices * sizeof(HMD::uv_coord_t));
			distortion_uv2 = (HMD::uv_coord_t *) malloc(HMD::NUM_EYES * num_distortion_vertices * sizeof(HMD::uv_coord_t));
		}

		for ( int eye = 0; eye < HMD::NUM_EYES; eye++ )
		{
			for ( int y = 0; y <= hmdInfo->eyeTilesHigh; y++ )
			{
				for ( int x = 0; x <= hmdInfo->eyeTilesWide; x++ )
				{
					const int index = y * ( hmdInfo->eyeTilesWide + 1 ) + x;

					// Set the physical distortion mesh coordinates. These are rectangular/gridlike, not distorted.
					// The distortion is handled by the UVs, not the actual mesh coordinates!
					distortion_positions[eye * num_distortion_vertices + index].x = ( -1.0f + eye + ( (float)x / hmdInfo->eyeTilesWide ) );
					distortion_positions[eye * num_distortion_vertices + index].y = ( -1.0f + 2.0f * ( ( hmdInfo->eyeTilesHigh - (float)y ) / hmdInfo->eyeTilesHigh ) *
														( (float)( hmdInfo->eyeTilesHigh * hmdInfo->tilePixelsHigh ) / hmdInfo->displayPixelsHigh ) );
					distortion_positions[eye * num_distortion_vertices + index].z = 0.0f;

					// Use the previously-calculated distort_coords to set the UVs on the distortion mesh
					distortion_uv0[eye * num_distortion_vertices + index].u = distort_coords[eye][0][index].x;
					distortion_uv0[eye * num_distortion_vertices + index].v = distort_coords[eye][0][index].y;
					distortion_uv1[eye * num_distortion_vertices + index].u = distort_coords[eye][1][index].x;
					distortion_uv1[eye * num_distortion_vertices + index].v = distort_coords[eye][1][index].y;
					distortion_uv2[eye * num_distortion_vertices + index].u = distort_coords[eye][2][index].x;
					distortion_uv2[eye * num_distortion_vertices + index].v = distort_coords[eye][2][index].y;

				}
			}
		}
		// Construct a basic perspective projection
		ksAlgebra::ksMatrix4x4f_CreateProjectionFov( &basicProjection, 40.0f, 40.0f, 40.0f, 40.0f, 0.1f, 0.0f );

		// This was just temporary.
		free(tw_mesh_base_ptr);

		return;
	}

	/* Calculate timewarm transform from projection matrix, view matrix, etc */
	void CalculateTimeWarpTransform( ksAlgebra::ksMatrix4x4f * transform, const ksAlgebra::ksMatrix4x4f * renderProjectionMatrix,
                                        const ksAlgebra::ksMatrix4x4f * renderViewMatrix, const ksAlgebra::ksMatrix4x4f * newViewMatrix )
	{
		// Convert the projection matrix from [-1, 1] space to [0, 1] space.
		const ksAlgebra::ksMatrix4x4f texCoordProjection =
		{ {
			{ 0.5f * renderProjectionMatrix->m[0][0],        0.0f,                                           0.0f,  0.0f },
			{ 0.0f,                                          0.5f * renderProjectionMatrix->m[1][1],         0.0f,  0.0f },
			{ 0.5f * renderProjectionMatrix->m[2][0] - 0.5f, 0.5f * renderProjectionMatrix->m[2][1] - 0.5f, -1.0f,  0.0f },
			{ 0.0f,                                          0.0f,                                           0.0f,  1.0f }
		} };

		// Calculate the delta between the view matrix used for rendering and
		// a more recent or predicted view matrix based on new sensor input.
		ksAlgebra::ksMatrix4x4f inverseRenderViewMatrix;
		ksAlgebra::ksMatrix4x4f_InvertHomogeneous( &inverseRenderViewMatrix, renderViewMatrix );

		ksAlgebra::ksMatrix4x4f deltaViewMatrix;
		ksAlgebra::ksMatrix4x4f_Multiply( &deltaViewMatrix, &inverseRenderViewMatrix, newViewMatrix );

		ksAlgebra::ksMatrix4x4f inverseDeltaViewMatrix;
		ksAlgebra::ksMatrix4x4f_InvertHomogeneous( &inverseDeltaViewMatrix, &deltaViewMatrix );

		// Make the delta rotation only.
		inverseDeltaViewMatrix.m[3][0] = 0.0f;
		inverseDeltaViewMatrix.m[3][1] = 0.0f;
		inverseDeltaViewMatrix.m[3][2] = 0.0f;

		// TODO: Major issue. The original implementation uses inverseDeltaMatrix... as expected.
		// This is because we are applying the /inverse/ of the delta between the original render
		// view matrix and the new latepose. However, when used the inverse, the transformation
		// was actually backwards. I'm not sure if this is an issue in the demo app/rendering thread,
		// or if there's something messed up with the ATW code. In any case, using the actual
		// delta matrix itself yields the correct result, which is very odd. Must investigate!

		deltaViewMatrix.m[3][0] = 0.0f;
		deltaViewMatrix.m[3][1] = 0.0f;
		deltaViewMatrix.m[3][2] = 0.0f;

		// Accumulate the transforms.
		//ksAlgebra::ksMatrix4x4f_Multiply( transform, &texCoordProjection, &inverseDeltaViewMatrix );
		ksAlgebra::ksMatrix4x4f_Multiply( transform, &texCoordProjection, &deltaViewMatrix );
	}

	// Get the estimated time of the next swap/next Vsync.
	// This is an estimate, used to wait until *just* before vsync.
	double GetNextSwapTimeEstimate(){
		return lastSwapTime + (1.0/DISPLAY_REFRESH_RATE);
	}

	// Get the estimated amount of time to put the CPU thread to sleep,
	// given a specified percentage of the total Vsync period to delay.
	double EstimateTimeToSleep(double framePercentage){
		return (GetNextSwapTimeEstimate() - glfwGetTime()) * framePercentage;
	}


public:

	skip_option _p_should_skip() override {
		using namespace std::chrono_literals;
		// Sleep for approximately 90% of the time until the next vsync.
		// Scheduling granularity can't be assumed to be super accurate here,
		// so don't push your luck (i.e. don't wait too long....) Tradeoff with
		// MTP here. More you wait, closer to the display sync you sample the pose.

		// TODO: poll GLX window events
		std::this_thread::sleep_for(std::chrono::duration<double>(EstimateTimeToSleep(DELAY_FRACTION)));
		if(_m_eyebuffer->get_latest_ro()) {
			return skip_option::run;
		} else {
			// Null means system is nothing has been pushed yet
			// because not all components are initialized yet
			return skip_option::skip_and_yield;
		}
	}

	void _p_one_iteration() override {
		warp(glfwGetTime());
	}

	virtual void _p_thread_setup() override {

		// Generate reference HMD and physical body dimensions
    	HMD::GetDefaultHmdInfo(SCREEN_WIDTH, SCREEN_HEIGHT, &hmd_info);
		HMD::GetDefaultBodyInfo(&body_info);

		// Initialize the GLFW library, still need it to get time
		if(!glfwInit()){
			printf("Failed to initialize glfw\n");
		}

    	// Construct timewarp meshes and other data
    	BuildTimewarp(&hmd_info);

		// includes setting swap interval
		glXMakeCurrent(xwin->dpy, xwin->win, xwin->glc);

		// set swap interval for 1
		glXSwapIntervalEXTProc glXSwapIntervalEXT = 0;
		glXSwapIntervalEXT = (glXSwapIntervalEXTProc) glXGetProcAddressARB((const GLubyte *)"glXSwapIntervalEXT");
		glXSwapIntervalEXT(xwin->dpy, xwin->win, 1);

		// Init and verify GLEW
		glewExperimental = GL_TRUE;
		if(glewInit() != GLEW_OK){
			printf("Failed to init GLEW\n");
			// clean up ?
			exit(0);
		}

		glEnable              ( GL_DEBUG_OUTPUT );
		glDebugMessageCallback( MessageCallback, 0 );

		// TODO: X window v-synch

		// Create and bind global VAO object
		glGenVertexArrays(1, &tw_vao);
    	glBindVertexArray(tw_vao);

    	#ifdef USE_ALT_EYE_FORMAT
    	timewarpShaderProgram = init_and_link(timeWarpChromaticVertexProgramGLSL, timeWarpChromaticFragmentProgramGLSL_Alternative);
    	#else
		timewarpShaderProgram = init_and_link(timeWarpChromaticVertexProgramGLSL, timeWarpChromaticFragmentProgramGLSL);
		#endif
		// Acquire attribute and uniform locations from the compiled and linked shader program

    	distortion_pos_attr = glGetAttribLocation(timewarpShaderProgram, "vertexPosition");
    	distortion_uv0_attr = glGetAttribLocation(timewarpShaderProgram, "vertexUv0");
    	distortion_uv1_attr = glGetAttribLocation(timewarpShaderProgram, "vertexUv1");
    	distortion_uv2_attr = glGetAttribLocation(timewarpShaderProgram, "vertexUv2");
    	tw_start_transform_unif = glGetUniformLocation(timewarpShaderProgram, "TimeWarpStartTransform");
    	tw_end_transform_unif = glGetUniformLocation(timewarpShaderProgram, "TimeWarpEndTransform");
    	tw_eye_index_unif = glGetUniformLocation(timewarpShaderProgram, "ArrayLayer");
    	eye_sampler_0 = glGetUniformLocation(timewarpShaderProgram, "Texture[0]");
    	eye_sampler_1 = glGetUniformLocation(timewarpShaderProgram, "Texture[1]");



		// Config distortion mesh position vbo
		glGenBuffers(1, &distortion_positions_vbo);
		glBindBuffer(GL_ARRAY_BUFFER, distortion_positions_vbo);
		glBufferData(GL_ARRAY_BUFFER, HMD::NUM_EYES * (num_distortion_vertices * 3) * sizeof(GLfloat), distortion_positions, GL_STATIC_DRAW);
		glVertexAttribPointer(distortion_pos_attr, 3, GL_FLOAT, GL_FALSE, 0, 0);
		//glEnableVertexAttribArray(distortion_pos_attr);



		// Config distortion uv0 vbo
		glGenBuffers(1, &distortion_uv0_vbo);
		glBindBuffer(GL_ARRAY_BUFFER, distortion_uv0_vbo);
		glBufferData(GL_ARRAY_BUFFER, HMD::NUM_EYES * (num_distortion_vertices * 2) * sizeof(GLfloat), distortion_uv0, GL_STATIC_DRAW);
		glVertexAttribPointer(distortion_uv0_attr, 2, GL_FLOAT, GL_FALSE, 0, 0);
		//glEnableVertexAttribArray(distortion_uv0_attr);


		// Config distortion uv1 vbo
		glGenBuffers(1, &distortion_uv1_vbo);
		glBindBuffer(GL_ARRAY_BUFFER, distortion_uv1_vbo);
		glBufferData(GL_ARRAY_BUFFER, HMD::NUM_EYES * (num_distortion_vertices * 2) * sizeof(GLfloat), distortion_uv1, GL_STATIC_DRAW);
		glVertexAttribPointer(distortion_uv1_attr, 2, GL_FLOAT, GL_FALSE, 0, 0);
		//glEnableVertexAttribArray(distortion_uv1_attr);


		// Config distortion uv2 vbo
		glGenBuffers(1, &distortion_uv2_vbo);
		glBindBuffer(GL_ARRAY_BUFFER, distortion_uv2_vbo);
		glBufferData(GL_ARRAY_BUFFER, HMD::NUM_EYES * (num_distortion_vertices * 2) * sizeof(GLfloat), distortion_uv2, GL_STATIC_DRAW);
		glVertexAttribPointer(distortion_uv2_attr, 2, GL_FLOAT, GL_FALSE, 0, 0);
		//glEnableVertexAttribArray(distortion_uv2_attr);


		// Config distortion mesh indices vbo
		glGenBuffers(1, &distortion_indices_vbo);
		glBindBuffer(GL_ELEMENT_ARRAY_BUFFER, distortion_indices_vbo);
		glBufferData(GL_ELEMENT_ARRAY_BUFFER, num_distortion_indices * sizeof(GLuint), distortion_indices, GL_STATIC_DRAW);

		glXMakeCurrent(xwin->dpy, None, NULL);

		lastSwapTime = glfwGetTime();
	}


	void GetViewMatrixFromPose( ksAlgebra::ksMatrix4x4f* viewMatrix, const pose_type& pose) {
		// Cast from the "standard" quaternion to our own, proprietary, Oculus-flavored quaternion
		auto latest_quat = ksAlgebra::ksQuatf {
			.x = pose.orientation.x(),
			.y = pose.orientation.y(),
			.z = pose.orientation.z(),
			.w = pose.orientation.w()
		};
		ksAlgebra::ksMatrix4x4f_CreateFromQuaternion( viewMatrix, &latest_quat);
	}

	virtual void warp([[maybe_unused]] float time) {
		glXMakeCurrent(xwin->dpy, xwin->win, xwin->glc);

<<<<<<< HEAD
		auto most_recent_frame = _m_eyebuffer.get_latest_ro();
		if(!most_recent_frame){
			//std::cerr << "ATW failed to grab most recent frame from Switchboard" << std::endl;
			return;
		}

=======
>>>>>>> b45c2b3a
		glBindFramebuffer(GL_FRAMEBUFFER,0);
		glViewport(0, 0, SCREEN_WIDTH, SCREEN_HEIGHT);
		glClearColor(0, 0, 0, 0);
    	glClear(GL_COLOR_BUFFER_BIT | GL_DEPTH_BUFFER_BIT | GL_STENCIL_BUFFER_BIT);
		glDepthFunc(GL_LEQUAL);

		auto most_recent_frame = _m_eyebuffer->get_latest_ro();
		// This should be null-checked in _p_should_skip
		assert(most_recent_frame);

		// Use the timewarp program
		glUseProgram(timewarpShaderProgram);

		double warpStart = glfwGetTime();
		//double cursor_x, cursor_y;
		//glfwGetCursorPos(window, &cursor_x, &cursor_y);

		// Generate "starting" view matrix, from the pose
		// sampled at the time of rendering the frame.
		ksAlgebra::ksMatrix4x4f viewMatrix;
		GetViewMatrixFromPose(&viewMatrix, most_recent_frame->render_pose);

		// We simulate two asynchronous view matrices,
		// one at the beginning of display refresh,
		// and one at the end of display refresh.
		// The distortion shader will lerp between
		// these two predictive view transformations
		// as it renders across the horizontal view,
		// compensating for display panel refresh delay (wow!)
		ksAlgebra::ksMatrix4x4f viewMatrixBegin;
		ksAlgebra::ksMatrix4x4f viewMatrixEnd;

		// TODO: Right now, this samples the latest pose published to the "pose" topic.
		// However, this should really be polling the high-frequency pose prediction topic,
		// given a specified timestamp!
		const pose_type latest_pose = pp->get_fast_pose();
		GetViewMatrixFromPose(&viewMatrixBegin, latest_pose);

		// std::cout << "Timewarp: old " << most_recent_frame->render_pose.pose << ", new " << latest_pose->pose << std::endl;

		// TODO: We set the "end" pose to the same as the beginning pose, because panel refresh is so tiny
		// and we don't need to visualize this right now (we also don't have prediction setup yet!)
		viewMatrixEnd = viewMatrixBegin;

		// Get HMD view matrices, one for the beginning of the
		// panel refresh, one for the end. (This is set to a 0.1s panel
		// refresh duration, for exaggerated effect)
		//GetHmdViewMatrixForTime(&viewMatrixBegin, glfwGetTime());
		//GetHmdViewMatrixForTime(&viewMatrixEnd, glfwGetTime() + 0.1f);

		//ksAlgebra::ksMatrix4x4f_CreateRotation( &viewMatrixBegin, (cursor_y - SCREEN_HEIGHT/2) * 0.05, (cursor_x - SCREEN_WIDTH/2) * 0.05, 0.0f );
		//ksAlgebra::ksMatrix4x4f_CreateRotation( &viewMatrixEnd, (cursor_y - SCREEN_HEIGHT/2) * 0.05, (cursor_x - SCREEN_WIDTH/2) * 0.05, 0.0f );

		// Calculate the timewarp transformation matrices.
		// These are a product of the last-known-good view matrix
		// and the predictive transforms.
		ksAlgebra::ksMatrix4x4f timeWarpStartTransform4x4;
		ksAlgebra::ksMatrix4x4f timeWarpEndTransform4x4;

		// DEMONSTRATION:
		// Every second, toggle timewarp on and off
		// to show the effect of the reprojection.
		/*
		if(glfwGetTime() < 9.0){
			viewMatrixBegin = viewMatrix;
			viewMatrixEnd = viewMatrix;
		}
		*/

		// Calculate timewarp transforms using predictive view transforms
		CalculateTimeWarpTransform(&timeWarpStartTransform4x4, &basicProjection, &viewMatrix, &viewMatrixBegin);
		CalculateTimeWarpTransform(&timeWarpEndTransform4x4, &basicProjection, &viewMatrix, &viewMatrixEnd);

		// We transform from 4x4 to 3x4 as we operate on vec3's in NDC space
		ksAlgebra::ksMatrix3x4f timeWarpStartTransform3x4;
		ksAlgebra::ksMatrix3x4f timeWarpEndTransform3x4;
		ksAlgebra::ksMatrix3x4f_CreateFromMatrix4x4f( &timeWarpStartTransform3x4, &timeWarpStartTransform4x4 );
		ksAlgebra::ksMatrix3x4f_CreateFromMatrix4x4f( &timeWarpEndTransform3x4, &timeWarpEndTransform4x4 );

		// Push timewarp transform matrices to timewarp shader
		glUniformMatrix3x4fv(tw_start_transform_unif, 1, GL_FALSE, (GLfloat*)&(timeWarpStartTransform3x4.m[0][0]));
		glUniformMatrix3x4fv(tw_end_transform_unif, 1, GL_FALSE,  (GLfloat*)&(timeWarpEndTransform3x4.m[0][0]));

		// Debugging aid, toggle switch for rendering in the fragment shader
		glUniform1i(glGetUniformLocation(timewarpShaderProgram, "ArrayIndex"), 0);

		glUniform1i(eye_sampler_0, 0);

		#ifndef USE_ALT_EYE_FORMAT
		// Bind the shared texture handle
		glBindTexture(GL_TEXTURE_2D_ARRAY, most_recent_frame->texture_handle);
		#endif

		glBindVertexArray(tw_vao);

		GLuint query;
		GLuint64 elapsed_time;
		int done = 0;
		glGenQueries(1, &query);
		glBeginQuery(GL_TIME_ELAPSED,query);

		// Loop over each eye.
		for(int eye = 0; eye < HMD::NUM_EYES; eye++){

			#ifdef USE_ALT_EYE_FORMAT // If we're using Monado-style buffers we need to rebind eyebuffers.... eugh!
			glBindTexture(GL_TEXTURE_2D, most_recent_frame->texture_handles[eye]);
			#endif

			// The distortion_positions_vbo GPU buffer already contains
			// the distortion mesh for both eyes! They are contiguously
			// laid out in GPU memory. Therefore, on each eye render,
			// we set the attribute pointer to be offset by the full
			// eye's distortion mesh size, rendering the correct eye mesh
			// to that region of the screen. This prevents re-uploading
			// GPU data for each eye.
			glBindBuffer(GL_ARRAY_BUFFER, distortion_positions_vbo);
			glVertexAttribPointer(distortion_pos_attr, 3, GL_FLOAT, GL_FALSE, 0, (void*)(eye * num_distortion_vertices * sizeof(HMD::mesh_coord3d_t)));
			glEnableVertexAttribArray(distortion_pos_attr);

			// We do the exact same thing for the UV GPU memory.
			glBindBuffer(GL_ARRAY_BUFFER, distortion_uv0_vbo);
			glVertexAttribPointer(distortion_uv0_attr, 2, GL_FLOAT, GL_FALSE, 0, (void*)(eye * num_distortion_vertices * sizeof(HMD::mesh_coord2d_t)));
			glEnableVertexAttribArray(distortion_uv0_attr);

			// We do the exact same thing for the UV GPU memory.
			glBindBuffer(GL_ARRAY_BUFFER, distortion_uv1_vbo);
			glVertexAttribPointer(distortion_uv1_attr, 2, GL_FLOAT, GL_FALSE, 0, (void*)(eye * num_distortion_vertices * sizeof(HMD::mesh_coord2d_t)));
			glEnableVertexAttribArray(distortion_uv1_attr);

			// We do the exact same thing for the UV GPU memory.
			glBindBuffer(GL_ARRAY_BUFFER, distortion_uv2_vbo);
			glVertexAttribPointer(distortion_uv2_attr, 2, GL_FLOAT, GL_FALSE, 0, (void*)(eye * num_distortion_vertices * sizeof(HMD::mesh_coord2d_t)));
			glEnableVertexAttribArray(distortion_uv2_attr);


			#ifndef USE_ALT_EYE_FORMAT // If we are using normal ILLIXR-format eyebuffers
			// Specify which layer of the eye texture we're going to be using.
			// Each eye has its own layer.
			glUniform1i(tw_eye_index_unif, eye);
			#endif

			// Interestingly, the element index buffer is identical for both eyes, and is
			// reused for both eyes. Therefore glDrawElements can be immediately called,
			// with the UV and position buffers correctly offset.
			glDrawElements(GL_TRIANGLES, num_distortion_indices, GL_UNSIGNED_INT, (void*)0);
		}

		GLsync fence = glFenceSync(GL_SYNC_GPU_COMMANDS_COMPLETE, 0);
		glWaitSync(fence, 0, GL_TIMEOUT_IGNORED);
		glEndQuery(GL_TIME_ELAPSED);
		// retrieving the recorded elapsed time
		// wait until the query result is available
		while (!done) {
			glGetQueryObjectiv(query, GL_QUERY_RESULT_AVAILABLE, &done);
		}
		// get the query result
		glGetQueryObjectui64v(query, GL_QUERY_RESULT, &elapsed_time);
		// TODO (implement-logging): When we have logging infra, log this.
		//printf("cpu_timer,timewarp_gl_gpu,%lu\n", elapsed_time);

		// Call Hologram
		hologram_input* hologram_params = new (_m_hologram.allocate()) hologram_input{static_cast<int>(++_hologram_seq)};
		_m_hologram.put(hologram_params);

		// Call swap buffers; when vsync is enabled, this will return to the CPU thread once the buffers have been successfully swapped.
		// TODO: GLX V SYNCH SWAP BUFFER
		glXSwapBuffers(xwin->dpy, xwin->win);
		lastSwapTime = glfwGetTime();
		averageFramerate = (RUNNING_AVG_ALPHA * (1.0 /(lastSwapTime - lastFrameTime))) + (1.0 - RUNNING_AVG_ALPHA) * averageFramerate;

		// TODO (implement-logging): When we have logging infra, delete this code.
		// This only looks at warp time, so doesn't take into account IMU frequency.
		printf("\033[1;36m[TIMEWARP]\033[0m Motion-to-display latency: %.1f ms, Exponential Average FPS: %.3f\n", (float)(lastSwapTime - warpStart) * 1000.0f, (float)(averageFramerate));


		// TODO (implement-glog): When we have glog, use glog.
		if(DISPLAY_REFRESH_RATE - averageFramerate > FPS_WARNING_TOLERANCE){
			printf("\033[1;36m[TIMEWARP]\033[0m \033[1;33m[WARNING]\033[0m Timewarp thread running slow!\n");
		}
		lastFrameTime = glfwGetTime();

	}

	virtual ~timewarp_gl() override {
		// TODO: Need to cleanup resources here!
		glXMakeCurrent(xwin->dpy, None, NULL);
 		glXDestroyContext(xwin->dpy, xwin->glc);
 		XDestroyWindow(xwin->dpy, xwin->win);
 		XCloseDisplay(xwin->dpy);
	}
};

PLUGIN_MAIN(timewarp_gl)<|MERGE_RESOLUTION|>--- conflicted
+++ resolved
@@ -404,15 +404,6 @@
 	virtual void warp([[maybe_unused]] float time) {
 		glXMakeCurrent(xwin->dpy, xwin->win, xwin->glc);
 
-<<<<<<< HEAD
-		auto most_recent_frame = _m_eyebuffer.get_latest_ro();
-		if(!most_recent_frame){
-			//std::cerr << "ATW failed to grab most recent frame from Switchboard" << std::endl;
-			return;
-		}
-
-=======
->>>>>>> b45c2b3a
 		glBindFramebuffer(GL_FRAMEBUFFER,0);
 		glViewport(0, 0, SCREEN_WIDTH, SCREEN_HEIGHT);
 		glClearColor(0, 0, 0, 0);
