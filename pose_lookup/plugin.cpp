#include <cmath>
#include <shared_mutex>
#include "common/phonebook.hpp"
#include "common/pose_prediction.hpp"
#include "common/data_format.hpp"
#include "common/plugin.hpp"

#include "utils.hpp"
#include "data_loading.hpp"

using namespace ILLIXR;

<<<<<<< HEAD
std::string
getenv_or(std::string var, std::string default_) {
        if (std::getenv(var.c_str())) {
                return {std::getenv(var.c_str())};
        } else {
                return default_;
        }
}

class pose_lookup_impl : public pose_prediction {
public:
	pose_lookup_impl(const phonebook* const pb)
		: sb{pb->lookup_impl<switchboard>()}
		, _m_sensor_data{load_data()}
		, dataset_first_time{_m_sensor_data.cbegin()->first}
		, _m_start_of_time{std::chrono::high_resolution_clock::now()}
		, _m_vsync_estimate{sb->subscribe_latest<time_type>("vsync_estimate")}
                , enable_alignment{bool(std::stoi(getenv_or("ILLIXR_ALIGNMENT_ENABLE", "0")))}
		// , path_to_alignment{getenv_or("ILLIXR_ALIGNMENT_FILE", "./metrics/alignMatrix.txt")}
	{
		if (enable_alignment)
			load_align_parameters(path_to_alignment, align_rot, align_trans, align_quat, align_scale);
		// Read position data of the first frame
		init_pos_offset = _m_sensor_data.cbegin()->second.position;

		auto newoffset = correct_pose(_m_sensor_data.begin()->second).orientation;
		set_offset(newoffset);
	}

	virtual fast_pose_type get_fast_pose() const override {
		const time_type* estimated_vsync = _m_vsync_estimate->get_latest_ro();
		if(estimated_vsync == nullptr) {
			std::cerr << "Vsync estimation not valid yet, returning fast_pose for now()" << std::endl;
			return get_fast_pose(std::chrono::system_clock::now());
		} else {
			return get_fast_pose(*estimated_vsync);
		}
	}

	virtual pose_type get_true_pose() const override {
		throw std::logic_error{"Not Implemented"};
	}


	virtual bool fast_pose_reliable() const override {
		return true;
	}

	virtual bool true_pose_reliable() const override {
		return false;
	}

	virtual Eigen::Quaternionf get_offset() override {
		return offset;
	}

	virtual pose_type correct_pose(const pose_type pose) const override {
		pose_type swapped_pose;
		pose_type input_pose;

		// Step 1: Compensate starting point to (0, 0, 0), pos only
		input_pose.position(0) = pose.position(0) - init_pos_offset(0);
		input_pose.position(1) = pose.position(1) - init_pos_offset(1);
		input_pose.position(2) = pose.position(2) - init_pos_offset(2);
		input_pose.orientation.x() = pose.orientation.x();
		input_pose.orientation.y() = pose.orientation.y();
		input_pose.orientation.z() = pose.orientation.z();
		input_pose.orientation.w() = pose.orientation.w();

		if (enable_alignment)
		{
			// Step 2: Apply estimated alignment parameters
			// Step 2.1: Position alignment
			input_pose.position = align_scale * align_rot * input_pose.position + align_trans;

			// Step 2.2: Orientation alignment
			Eigen::Vector4f quat_in = {pose.orientation.x(), pose.orientation.y(), pose.orientation.z(), pose.orientation.w()};
			Eigen::Vector4f quat_out = ori_multiply(quat_in, ori_inv(align_quat));
			input_pose.orientation.x() = quat_out(0);
			input_pose.orientation.y() = quat_out(1);
			input_pose.orientation.z() = quat_out(2);
			input_pose.orientation.w() = quat_out(3);
		}

		// Step 3: Swap axis for both position and orientation
		// Step 3.1: Swap for position
		// This uses the OpenVINS standard output coordinate system.
		// This is a mapping between the OV coordinate system and the OpenGL system.
		swapped_pose.position.x() = -input_pose.position.y();
		swapped_pose.position.y() = input_pose.position.z();
		swapped_pose.position.z() = -input_pose.position.x();

		// Step 3.2: Swap for orientation
		// There is a slight issue with the orientations: basically,
		// the output orientation acts as though the "top of the head" is the
		// forward direction, and the "eye direction" is the up direction.
		Eigen::Quaternionf raw_o (input_pose.orientation.w(), -input_pose.orientation.y(), input_pose.orientation.z(), -input_pose.orientation.x());

		swapped_pose.orientation = apply_offset(raw_o);

		return swapped_pose;
	}

	virtual void set_offset(const Eigen::Quaternionf& raw_o_times_offset) override{
		std::unique_lock lock {offset_mutex};
		Eigen::Quaternionf raw_o = raw_o_times_offset * offset.inverse();
		//std::cout << "pose_prediction: set_offset" << std::endl;
		offset = raw_o.inverse();
	}

	Eigen::Quaternionf apply_offset(const Eigen::Quaternionf& orientation) const {
		std::shared_lock lock {offset_mutex};
		return orientation * offset;
	}

	virtual fast_pose_type get_fast_pose(time_type time) const override {
		ullong lookup_time = std::chrono::nanoseconds(time - _m_start_of_time).count() + dataset_first_time;
		
		auto nearest_row = _m_sensor_data.upper_bound(lookup_time);
=======

class pose_lookup_impl : public pose_prediction {
public:
    pose_lookup_impl(const phonebook* const pb)
        : sb{pb->lookup_impl<switchboard>()}
        , _m_sensor_data{load_data()}
        , dataset_first_time{_m_sensor_data.cbegin()->first}
        , _m_start_of_time{std::chrono::high_resolution_clock::now()}
        , _m_vsync_estimate{sb->subscribe_latest<time_type>("vsync_estimate")}
        /// TODO: Set with #198
        , enable_alignment{ILLIXR::str_to_bool(getenv_or("ILLIXR_ALIGNMENT_ENABLE", "False"))}
        , init_pos_offset{0}
        , align_rot{0}
        , align_trans{0}
        , align_quat{0}
        , align_scale{0.0}
        , path_to_alignment{ILLIXR::getenv_or("ILLIXR_ALIGNMENT_FILE", "./metrics/alignMatrix.txt")}
    {
        if (enable_alignment)
            load_align_parameters(path_to_alignment, align_rot, align_trans, align_quat, align_scale);
        // Read position data of the first frame
        init_pos_offset = _m_sensor_data.cbegin()->second.position;

        auto newoffset = correct_pose(_m_sensor_data.begin()->second).orientation;
        set_offset(newoffset);
    }

    virtual fast_pose_type get_fast_pose() const override {
        const time_type* estimated_vsync = _m_vsync_estimate->get_latest_ro();
        if(estimated_vsync == nullptr) {
            std::cerr << "Vsync estimation not valid yet, returning fast_pose for now()" << std::endl;
            return get_fast_pose(std::chrono::system_clock::now());
        } else {
            return get_fast_pose(*estimated_vsync);
        }
    }

    virtual pose_type get_true_pose() const override {
        throw std::logic_error{"Not Implemented"};
    }

    virtual bool fast_pose_reliable() const override {
        return true;
    }

    virtual bool true_pose_reliable() const override {
        return false;
    }

    virtual Eigen::Quaternionf get_offset() override {
        return offset;
    }

    virtual pose_type correct_pose(const pose_type pose) const override {
        pose_type swapped_pose;
        pose_type input_pose;

        // Step 1: Compensate starting point to (0, 0, 0), pos only
        input_pose.position(0) = pose.position(0) - init_pos_offset(0);
        input_pose.position(1) = pose.position(1) - init_pos_offset(1);
        input_pose.position(2) = pose.position(2) - init_pos_offset(2);
        input_pose.orientation.x() = pose.orientation.x();
        input_pose.orientation.y() = pose.orientation.y();
        input_pose.orientation.z() = pose.orientation.z();
        input_pose.orientation.w() = pose.orientation.w();

        if (enable_alignment)
        {
            // Step 2: Apply estimated alignment parameters
            // Step 2.1: Position alignment
            input_pose.position = align_scale * align_rot * input_pose.position + align_trans;

            // Step 2.2: Orientation alignment
            Eigen::Vector4f quat_in = {pose.orientation.x(), pose.orientation.y(), pose.orientation.z(), pose.orientation.w()};
            Eigen::Vector4f quat_out = ori_multiply(quat_in, ori_inv(align_quat));
            input_pose.orientation.x() = quat_out(0);
            input_pose.orientation.y() = quat_out(1);
            input_pose.orientation.z() = quat_out(2);
            input_pose.orientation.w() = quat_out(3);
        }

        // Step 3: Swap axis for both position and orientation
        // Step 3.1: Swap for position
        // This uses the OpenVINS standard output coordinate system.
        // This is a mapping between the OV coordinate system and the OpenGL system.
        swapped_pose.position.x() = -input_pose.position.y();
        swapped_pose.position.y() = input_pose.position.z();
        swapped_pose.position.z() = -input_pose.position.x();

        // Step 3.2: Swap for orientation
        // There is a slight issue with the orientations: basically,
        // the output orientation acts as though the "top of the head" is the
        // forward direction, and the "eye direction" is the up direction.
        Eigen::Quaternionf raw_o (input_pose.orientation.w(), -input_pose.orientation.y(), input_pose.orientation.z(), -input_pose.orientation.x());

        swapped_pose.orientation = apply_offset(raw_o);

        return swapped_pose;
    }

    virtual void set_offset(const Eigen::Quaternionf& raw_o_times_offset) override{
        std::unique_lock lock {offset_mutex};
        Eigen::Quaternionf raw_o = raw_o_times_offset * offset.inverse();
        //std::cout << "pose_prediction: set_offset" << std::endl;
        offset = raw_o.inverse();
    }

    Eigen::Quaternionf apply_offset(const Eigen::Quaternionf& orientation) const {
        std::shared_lock lock {offset_mutex};
        return orientation * offset;
    }

    virtual fast_pose_type get_fast_pose(time_type time) const override {
        ullong lookup_time = std::chrono::nanoseconds(time - _m_start_of_time).count() + dataset_first_time;
>>>>>>> 0a4e7064

        auto nearest_row = _m_sensor_data.upper_bound(lookup_time);

        if (nearest_row == _m_sensor_data.cend()) {
#ifndef NDEBUG
            std::cerr << "Time " << lookup_time << " (" << std::chrono::nanoseconds(time - _m_start_of_time).count() << " + " << dataset_first_time << ") after last datum " << _m_sensor_data.rbegin()->first << std::endl;
#endif
            nearest_row--;
        } else if (nearest_row == _m_sensor_data.cbegin()) {
#ifndef NDEBUG
            std::cerr << "Time " << lookup_time << " (" << std::chrono::nanoseconds(time - _m_start_of_time).count() << " + " << dataset_first_time << ") before first datum " << _m_sensor_data.cbegin()->first << std::endl;
#endif
        } else {
            // "std::map::upper_bound" returns an iterator to the first pair whose key is GREATER than the argument.
            // I already know we aren't at the begin()
            // So I will decrement nearest_row here.
            nearest_row--;
        }

        auto looked_up_pose = nearest_row->second;
        looked_up_pose.sensor_time = _m_start_of_time + std::chrono::nanoseconds{nearest_row->first - dataset_first_time};
        return fast_pose_type{
            .pose = correct_pose(looked_up_pose),
            .predict_computed_time = std::chrono::system_clock::now(),
            .predict_target_time = time
        };

    }


private:
<<<<<<< HEAD
	const std::shared_ptr<switchboard> sb;
	mutable Eigen::Quaternionf offset {Eigen::Quaternionf::Identity()};
	mutable std::shared_mutex offset_mutex;

	const std::map<ullong, sensor_types> _m_sensor_data;
	ullong dataset_first_time;
	time_type _m_start_of_time;
	std::unique_ptr<reader_latest<time_type>> _m_vsync_estimate;

	bool enable_alignment;
	Eigen::Vector3f init_pos_offset {0};
	Eigen::Matrix3f align_rot;
	Eigen::Vector3f align_trans;
	Eigen::Vector4f align_quat;
	double align_scale;
	std::string path_to_alignment = "./metrics/alignMatrix.txt";
=======
    const std::shared_ptr<switchboard> sb;
    mutable Eigen::Quaternionf offset {Eigen::Quaternionf::Identity()};
    mutable std::shared_mutex offset_mutex;

    const std::map<ullong, sensor_types> _m_sensor_data;
    ullong dataset_first_time;
    time_type _m_start_of_time;
    std::unique_ptr<reader_latest<time_type>> _m_vsync_estimate;

    bool enable_alignment;
    Eigen::Vector3f init_pos_offset;
    Eigen::Matrix3f align_rot;
    Eigen::Vector3f align_trans;
    Eigen::Vector4f align_quat;
    double align_scale;
    std::string path_to_alignment;
>>>>>>> 0a4e7064
};

class pose_lookup_plugin : public plugin {
public:
<<<<<<< HEAD
	pose_lookup_plugin(const std::string& name, phonebook* pb)
	: plugin{name, pb}
	{
		pb->register_impl<pose_prediction>(
			std::static_pointer_cast<pose_prediction>(
				std::make_shared<pose_lookup_impl>(pb)
			)
		);
	}
=======
    pose_lookup_plugin(const std::string& name, phonebook* pb)
    : plugin{name, pb}
    {
        pb->register_impl<pose_prediction>(
            std::static_pointer_cast<pose_prediction>(
                std::make_shared<pose_lookup_impl>(pb)
            )
        );
    }
>>>>>>> 0a4e7064
};

PLUGIN_MAIN(pose_lookup_plugin);<|MERGE_RESOLUTION|>--- conflicted
+++ resolved
@@ -10,127 +10,6 @@
 
 using namespace ILLIXR;
 
-<<<<<<< HEAD
-std::string
-getenv_or(std::string var, std::string default_) {
-        if (std::getenv(var.c_str())) {
-                return {std::getenv(var.c_str())};
-        } else {
-                return default_;
-        }
-}
-
-class pose_lookup_impl : public pose_prediction {
-public:
-	pose_lookup_impl(const phonebook* const pb)
-		: sb{pb->lookup_impl<switchboard>()}
-		, _m_sensor_data{load_data()}
-		, dataset_first_time{_m_sensor_data.cbegin()->first}
-		, _m_start_of_time{std::chrono::high_resolution_clock::now()}
-		, _m_vsync_estimate{sb->subscribe_latest<time_type>("vsync_estimate")}
-                , enable_alignment{bool(std::stoi(getenv_or("ILLIXR_ALIGNMENT_ENABLE", "0")))}
-		// , path_to_alignment{getenv_or("ILLIXR_ALIGNMENT_FILE", "./metrics/alignMatrix.txt")}
-	{
-		if (enable_alignment)
-			load_align_parameters(path_to_alignment, align_rot, align_trans, align_quat, align_scale);
-		// Read position data of the first frame
-		init_pos_offset = _m_sensor_data.cbegin()->second.position;
-
-		auto newoffset = correct_pose(_m_sensor_data.begin()->second).orientation;
-		set_offset(newoffset);
-	}
-
-	virtual fast_pose_type get_fast_pose() const override {
-		const time_type* estimated_vsync = _m_vsync_estimate->get_latest_ro();
-		if(estimated_vsync == nullptr) {
-			std::cerr << "Vsync estimation not valid yet, returning fast_pose for now()" << std::endl;
-			return get_fast_pose(std::chrono::system_clock::now());
-		} else {
-			return get_fast_pose(*estimated_vsync);
-		}
-	}
-
-	virtual pose_type get_true_pose() const override {
-		throw std::logic_error{"Not Implemented"};
-	}
-
-
-	virtual bool fast_pose_reliable() const override {
-		return true;
-	}
-
-	virtual bool true_pose_reliable() const override {
-		return false;
-	}
-
-	virtual Eigen::Quaternionf get_offset() override {
-		return offset;
-	}
-
-	virtual pose_type correct_pose(const pose_type pose) const override {
-		pose_type swapped_pose;
-		pose_type input_pose;
-
-		// Step 1: Compensate starting point to (0, 0, 0), pos only
-		input_pose.position(0) = pose.position(0) - init_pos_offset(0);
-		input_pose.position(1) = pose.position(1) - init_pos_offset(1);
-		input_pose.position(2) = pose.position(2) - init_pos_offset(2);
-		input_pose.orientation.x() = pose.orientation.x();
-		input_pose.orientation.y() = pose.orientation.y();
-		input_pose.orientation.z() = pose.orientation.z();
-		input_pose.orientation.w() = pose.orientation.w();
-
-		if (enable_alignment)
-		{
-			// Step 2: Apply estimated alignment parameters
-			// Step 2.1: Position alignment
-			input_pose.position = align_scale * align_rot * input_pose.position + align_trans;
-
-			// Step 2.2: Orientation alignment
-			Eigen::Vector4f quat_in = {pose.orientation.x(), pose.orientation.y(), pose.orientation.z(), pose.orientation.w()};
-			Eigen::Vector4f quat_out = ori_multiply(quat_in, ori_inv(align_quat));
-			input_pose.orientation.x() = quat_out(0);
-			input_pose.orientation.y() = quat_out(1);
-			input_pose.orientation.z() = quat_out(2);
-			input_pose.orientation.w() = quat_out(3);
-		}
-
-		// Step 3: Swap axis for both position and orientation
-		// Step 3.1: Swap for position
-		// This uses the OpenVINS standard output coordinate system.
-		// This is a mapping between the OV coordinate system and the OpenGL system.
-		swapped_pose.position.x() = -input_pose.position.y();
-		swapped_pose.position.y() = input_pose.position.z();
-		swapped_pose.position.z() = -input_pose.position.x();
-
-		// Step 3.2: Swap for orientation
-		// There is a slight issue with the orientations: basically,
-		// the output orientation acts as though the "top of the head" is the
-		// forward direction, and the "eye direction" is the up direction.
-		Eigen::Quaternionf raw_o (input_pose.orientation.w(), -input_pose.orientation.y(), input_pose.orientation.z(), -input_pose.orientation.x());
-
-		swapped_pose.orientation = apply_offset(raw_o);
-
-		return swapped_pose;
-	}
-
-	virtual void set_offset(const Eigen::Quaternionf& raw_o_times_offset) override{
-		std::unique_lock lock {offset_mutex};
-		Eigen::Quaternionf raw_o = raw_o_times_offset * offset.inverse();
-		//std::cout << "pose_prediction: set_offset" << std::endl;
-		offset = raw_o.inverse();
-	}
-
-	Eigen::Quaternionf apply_offset(const Eigen::Quaternionf& orientation) const {
-		std::shared_lock lock {offset_mutex};
-		return orientation * offset;
-	}
-
-	virtual fast_pose_type get_fast_pose(time_type time) const override {
-		ullong lookup_time = std::chrono::nanoseconds(time - _m_start_of_time).count() + dataset_first_time;
-		
-		auto nearest_row = _m_sensor_data.upper_bound(lookup_time);
-=======
 
 class pose_lookup_impl : public pose_prediction {
 public:
@@ -245,7 +124,6 @@
 
     virtual fast_pose_type get_fast_pose(time_type time) const override {
         ullong lookup_time = std::chrono::nanoseconds(time - _m_start_of_time).count() + dataset_first_time;
->>>>>>> 0a4e7064
 
         auto nearest_row = _m_sensor_data.upper_bound(lookup_time);
 
@@ -277,24 +155,6 @@
 
 
 private:
-<<<<<<< HEAD
-	const std::shared_ptr<switchboard> sb;
-	mutable Eigen::Quaternionf offset {Eigen::Quaternionf::Identity()};
-	mutable std::shared_mutex offset_mutex;
-
-	const std::map<ullong, sensor_types> _m_sensor_data;
-	ullong dataset_first_time;
-	time_type _m_start_of_time;
-	std::unique_ptr<reader_latest<time_type>> _m_vsync_estimate;
-
-	bool enable_alignment;
-	Eigen::Vector3f init_pos_offset {0};
-	Eigen::Matrix3f align_rot;
-	Eigen::Vector3f align_trans;
-	Eigen::Vector4f align_quat;
-	double align_scale;
-	std::string path_to_alignment = "./metrics/alignMatrix.txt";
-=======
     const std::shared_ptr<switchboard> sb;
     mutable Eigen::Quaternionf offset {Eigen::Quaternionf::Identity()};
     mutable std::shared_mutex offset_mutex;
@@ -311,22 +171,10 @@
     Eigen::Vector4f align_quat;
     double align_scale;
     std::string path_to_alignment;
->>>>>>> 0a4e7064
 };
 
 class pose_lookup_plugin : public plugin {
 public:
-<<<<<<< HEAD
-	pose_lookup_plugin(const std::string& name, phonebook* pb)
-	: plugin{name, pb}
-	{
-		pb->register_impl<pose_prediction>(
-			std::static_pointer_cast<pose_prediction>(
-				std::make_shared<pose_lookup_impl>(pb)
-			)
-		);
-	}
-=======
     pose_lookup_plugin(const std::string& name, phonebook* pb)
     : plugin{name, pb}
     {
@@ -336,7 +184,6 @@
             )
         );
     }
->>>>>>> 0a4e7064
 };
 
 PLUGIN_MAIN(pose_lookup_plugin);