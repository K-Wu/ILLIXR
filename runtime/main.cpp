--- conflicted
+++ resolved
@@ -8,11 +8,7 @@
 #include <thread>
 #include "common/plugin.hpp"
 #include "common/data_format.hpp"
-<<<<<<< HEAD
 #include "common/extended_window.hpp"
-#include "common/pose_correction.hpp"
-=======
->>>>>>> 00de764b
 #include "dynamic_lib.hpp"
 #include "phonebook_impl.hpp"
 #include "switchboard_impl.hpp"
@@ -36,44 +32,11 @@
 	   can be more complex and can be distributed more easily (checked
 	   into git repository). */
 
-<<<<<<< HEAD
 	pb = create_phonebook();
-=======
-	// Initialize the GLFW library.
-	if(!glfwInit()){
-		printf("Failed to initialize glfw\n");		
-	 	return 0;
-	}
-
-	// Create a hidden window so we can provide a shared context
-	// to all the sub-components. (May not be necessary in the future.)
-	GLFWwindow* headless_window = initWindow(256,256,0,false);
-
-
-	glfwMakeContextCurrent(headless_window);
-	
-	// Init and verify GLEW
-	glewExperimental = GL_TRUE;
-	if(glewInit() != GLEW_OK){
-		printf("Failed to init GLEW\n");
-		glfwDestroyWindow(headless_window);
-		glfwTerminate();		
-		return -1;
-	}
-
-	glEnable              ( GL_DEBUG_OUTPUT );
-	glDebugMessageCallback( MessageCallback, 0 );
-
-	// Now that we have our shared GLFW context, publish a pointer to our context using Switchboard!
-
-	auto pb = create_phonebook();
->>>>>>> 00de764b
 	auto sb = create_switchboard().release();
 	
 	pb->register_impl<switchboard>(sb);
-<<<<<<< HEAD
 	pb->register_impl<xlib_gl_extended_window>(new xlib_gl_extended_window {448*2, 320*2, (GLXContext)appGLCtx});
-	pb->register_impl<pose_correction>(new pose_correction);
 	// pb->register_impl<global_config>(new global_config {headless_window});
 	return 0;
 }
@@ -84,9 +47,6 @@
 	plugins.emplace_back(p);
 	libs.push_back(std::move(lib));
 }
-=======
-	pb->register_impl<global_config>(new global_config{headless_window});
->>>>>>> 00de764b
 
 extern "C" void illixrrt_attach_plugin(plugin* (*f) (phonebook*)) {
 	plugin* p = f(pb.get());
