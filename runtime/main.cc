#include <GL/glew.h>
#include <GLFW/glfw3.h>
#include <memory>
#include <random>
#include <chrono>
#include <future>
#include <thread>
#include "common/component.hh"
#include "switchboard_impl.hh"
#include "dynamic_lib.hh"

using namespace ILLIXR;

static constexpr int   EYE_TEXTURE_WIDTH   = 1024;
static constexpr int   EYE_TEXTURE_HEIGHT  = 1024;


// Temporary OpenGL-specific code for creating shared OpenGL context.
// May be superceded in the future by more modular, Vulkan-based resource management.

void GLAPIENTRY
MessageCallback( GLenum source,
                 GLenum type,
                 GLuint id,
                 GLenum severity,
                 GLsizei length,
                 const GLchar* message,
                 const void* userParam )
{
  fprintf( stderr, "GL CALLBACK: %s type = 0x%x, severity = 0x%x, message = %s\n",
           ( type == GL_DEBUG_TYPE_ERROR ? "** GL ERROR **" : "" ),
            type, severity, message );
}

static GLFWwindow* initWindow(int width, int height, GLFWwindow* shared, bool visible)
{
	GLFWwindow* win;
	if(visible)
		glfwWindowHint(GLFW_VISIBLE, GL_TRUE);
	else 
		glfwWindowHint(GLFW_VISIBLE, GL_FALSE);

	glfwWindowHint(GLFW_CONTEXT_VERSION_MAJOR, 4);
	glfwWindowHint(GLFW_CONTEXT_VERSION_MINOR, 3);
	glfwWindowHint(GLFW_OPENGL_FORWARD_COMPAT, GL_TRUE);
	glfwWindowHint(GLFW_OPENGL_PROFILE, GLFW_OPENGL_CORE_PROFILE);
    win = glfwCreateWindow(width, height, "ILLIXR", 0, shared);
	return win;	
}

int main(int argc, char** argv) {
	/* TODO: use a config-file instead of cmd-line args. Config file
	   can be more complex and can be distributed more easily (checked
	   into git repository). */

	auto sb = create_switchboard();

	// Grab a writer object and declare that we're publishing to the "global_config" topic, used to provide
	// components with global-scope general configuration information.
	std::cout << "Main is publishing global config data to Switchboard" << std::endl;
	std::unique_ptr<writer<global_config>> _m_config = sb->publish<global_config>("global_config");

	// Initialize the GLFW library.
	if(!glfwInit()){
		printf("Failed to initialize glfw\n");		
		return 0;
	}

	// Create a hidden window so we can provide a shared context
	// to all the sub-components. (May not be necessary in the future.)
	GLFWwindow* headless_window = initWindow(256,256,0,false);


	glfwMakeContextCurrent(headless_window);
	
	// Init and verify GLEW
	glewExperimental = GL_TRUE;
	if(glewInit() != GLEW_OK){
		printf("Failed to init GLEW\n");
		glfwDestroyWindow(headless_window);
		glfwTerminate();		
		return -1;
	}

	glEnable              ( GL_DEBUG_OUTPUT );
	glDebugMessageCallback( MessageCallback, 0 );

	// Now that we have our shared GLFW context, publish a pointer to our context using Switchboard!
	auto config = new global_config;
	config->glfw_context = headless_window;
	_m_config->put(config);

	// I have to keep the dynamic libs in scope until the program is dead
	std::vector<dynamic_lib> libs;
	std::vector<std::unique_ptr<component>> components;
	for (int i = 1; i < argc; ++i) {
		auto lib = dynamic_lib::create(std::string_view{argv[i]});
		auto comp = std::unique_ptr<component>(lib.get<create_component_fn>("create_component")(sb.get()));
		comp->start();
		libs.push_back(std::move(lib));
		components.push_back(std::move(comp));
	}

	auto t = std::thread([&]() {

		std::default_random_engine generator;
		std::uniform_int_distribution<int> distribution{200, 600};

		std::cout << "Model an XR app by calling for a pose sporadically."
				  << std::endl;

		auto pose_sub = sb->subscribe_latest<pose_type>("pose");

<<<<<<< HEAD
		for (int i = 0; i < 32; ++i) {
=======
		for (int i = 0; i < 200; ++i) {
>>>>>>> a6d90bee
			int delay = distribution(generator);
			std::this_thread::sleep_for(std::chrono::milliseconds(delay));
			auto cur_pose = pose_sub->get_latest_ro();

			// If there is no writer, cur_pose might be null
			if (cur_pose) {
<<<<<<< HEAD
				std::cout << "Application receives cur_pose = " << cur_pose << std::endl;
=======
				auto r = cur_pose->position;
				std::cout << "position = [" << r[0] << ", " << r[1] << ", " << r[2] << "]" << std::endl;
>>>>>>> a6d90bee
			} else {
				std::cout << "No cur_pose published yet" << std::endl;
			}
		}

	});

	t.join();

	for (auto&& comp : components) {
		comp->stop();
	}

	return 0;
}<|MERGE_RESOLUTION|>--- conflicted
+++ resolved
@@ -111,23 +111,15 @@
 
 		auto pose_sub = sb->subscribe_latest<pose_type>("pose");
 
-<<<<<<< HEAD
-		for (int i = 0; i < 32; ++i) {
-=======
 		for (int i = 0; i < 200; ++i) {
->>>>>>> a6d90bee
 			int delay = distribution(generator);
 			std::this_thread::sleep_for(std::chrono::milliseconds(delay));
 			auto cur_pose = pose_sub->get_latest_ro();
 
 			// If there is no writer, cur_pose might be null
 			if (cur_pose) {
-<<<<<<< HEAD
-				std::cout << "Application receives cur_pose = " << cur_pose << std::endl;
-=======
 				auto r = cur_pose->position;
 				std::cout << "position = [" << r[0] << ", " << r[1] << ", " << r[2] << "]" << std::endl;
->>>>>>> a6d90bee
 			} else {
 				std::cout << "No cur_pose published yet" << std::endl;
 			}
