plugin_group:
  - path: offline_imu_cam/
  # - path: zed/
  # - name: Kimera-VIO/
  #   path:
  #     git_repo: https://github.com/ILLIXR/Kimera-VIO
  #     version: 6ea99d33fc2435a8c514049416dcb2f8a0e31692
<<<<<<< HEAD
  # - name: OpenVINS
  #   path:
  #     git_repo: https://github.com/ILLIXR/open_vins.git
  #     version: 065a964087622126ed4c1911aeb18d253b034208
  - path: ../ILLIXR_comp/open_vins
=======
  - name: OpenVINS
    path:
      git_repo: https://github.com/ILLIXR/open_vins.git
      version: c6a4f8835851d21f87add38260e73df63c6354a1
>>>>>>> cd47e120
  - path: gtsam_integrator/
  - path: pose_prediction/
  # - path: pose_lookup/<|MERGE_RESOLUTION|>--- conflicted
+++ resolved
@@ -5,18 +5,7 @@
   #   path:
   #     git_repo: https://github.com/ILLIXR/Kimera-VIO
   #     version: 6ea99d33fc2435a8c514049416dcb2f8a0e31692
-<<<<<<< HEAD
-  # - name: OpenVINS
-  #   path:
-  #     git_repo: https://github.com/ILLIXR/open_vins.git
-  #     version: 065a964087622126ed4c1911aeb18d253b034208
   - path: ../ILLIXR_comp/open_vins
-=======
-  - name: OpenVINS
-    path:
-      git_repo: https://github.com/ILLIXR/open_vins.git
-      version: c6a4f8835851d21f87add38260e73df63c6354a1
->>>>>>> cd47e120
   - path: gtsam_integrator/
   - path: pose_prediction/
   # - path: pose_lookup/