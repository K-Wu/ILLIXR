--- conflicted
+++ resolved
@@ -13,14 +13,9 @@
 loader:
   name: monado
   monado:
-<<<<<<< HEAD
     path: git+https://github.com/ILLIXR/monado_integration.git
-    config: {}
-=======
-    path: ../monado_integration
     config:
       ILLIXR_PATH: ../../ILLIXR
->>>>>>> 1e3d9b2a
   openxr_app:
     path: git+https://github.com/ILLIXR/Monado_OpenXR_Simple_Example.git
     config: {}
