<<<<<<< HEAD
plugins:
  - path: ground_truth_slam/
  - path: offline_imu_cam/
  - path: open_vins/
  - path: pose_prediction/
  - path: gldemo/
  - path: timewarp_gl/
  - path: debugview/
  - path: imu_integrator/
  - path: audio_pipeline/
  # - path: hologram/
  # - path: zed/
#data: zip+http://robotics.ethz.ch/~asl-datasets/ijrr_euroc_mav_dataset/vicon_room1/V1_02_medium/V1_02_medium.zip?path=mav0
data: ../../ILLIXR/data1/
demo_data: ../../ILLIXR/demo_data/
=======
plugin_groups:
  - !include "rt_slam_plugins.yaml"
  - !include "core_plugins.yaml"
  - plugin_group:
      - path: ground_truth_slam/
      - path: debugview/
      - path: gldemo/

data:
  subpath: mav0
  relative_to:
    archive_path:
      download_url: 'http://robotics.ethz.ch/~asl-datasets/ijrr_euroc_mav_dataset/vicon_room1/V1_02_medium/V1_02_medium.zip'
demo_data: demo_data/
>>>>>>> 51c87635
loader:
  name: native
  # command: gdb -q --args %a
profile: opt<|MERGE_RESOLUTION|>--- conflicted
+++ resolved
@@ -1,27 +1,10 @@
-<<<<<<< HEAD
-plugins:
-  - path: ground_truth_slam/
-  - path: offline_imu_cam/
-  - path: open_vins/
-  - path: pose_prediction/
-  - path: gldemo/
-  - path: timewarp_gl/
-  - path: debugview/
-  - path: imu_integrator/
-  - path: audio_pipeline/
-  # - path: hologram/
-  # - path: zed/
-#data: zip+http://robotics.ethz.ch/~asl-datasets/ijrr_euroc_mav_dataset/vicon_room1/V1_02_medium/V1_02_medium.zip?path=mav0
-data: ../../ILLIXR/data1/
-demo_data: ../../ILLIXR/demo_data/
-=======
 plugin_groups:
   - !include "rt_slam_plugins.yaml"
   - !include "core_plugins.yaml"
   - plugin_group:
       - path: ground_truth_slam/
+      - path: gldemo/
       - path: debugview/
-      - path: gldemo/
 
 data:
   subpath: mav0
@@ -29,7 +12,6 @@
     archive_path:
       download_url: 'http://robotics.ethz.ch/~asl-datasets/ijrr_euroc_mav_dataset/vicon_room1/V1_02_medium/V1_02_medium.zip'
 demo_data: demo_data/
->>>>>>> 51c87635
 loader:
   name: native
   # command: gdb -q --args %a
