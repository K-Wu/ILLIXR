plugin_groups:
  - plugin_group:
<<<<<<< HEAD
    - path: ../robotics_project/scheduler_plugin/
      # This has to go first because the n_thread_start queue needs to be listening
      # when the other plugins actually start up
    # - path: zed/
    - path: ../open_vins
    - path: dummy/
=======
    # offline dataset options:

    # - path: zed/

    - name: OpenVINS
      path: ../open_vins
    - path: gtsam_integrator/
>>>>>>> ddbf51ed
    - path: pose_prediction/
    # - path: pose_lookup/
    - path: gldemo/
    - path: timewarp_gl/
<<<<<<< HEAD
    # - path: dummy/
    - path: debugview/
    - path: offline_imu/
    - path: offline_cam/
=======
    - path: debugview/
    # - path: offline_imu_cam/ # -> imu_cam
      # starts the timer when it loads, it sends the very first frame first

    - path: offline_imu/ # cam -> imu_cam
    - path: offline_cam/ # -> cam
      # starts the timer at system load, its ends t+2sec frame first.    
>>>>>>> ddbf51ed

data:
  subpath: mav0
  relative_to:
    archive_path:
      download_url: 'http://robotics.ethz.ch/~asl-datasets/ijrr_euroc_mav_dataset/vicon_room1/V1_02_medium/V1_02_medium.zip'
demo_data: demo_data/
loader:
  kimera_path: .cache/paths/https%c%s%sgithub.com%sILLIXR%sKimera-VIO/
  name: native

  # run in GDB:
  # command: gdb -q --args $cmd
<<<<<<< HEAD
  # command: sudo taskset -a -c 0 gdb -q --args env __GL_SYNC_TO_VBLANK=0 __GL_MaxFramesAllowed=2 $env_cmd

  # command: sudo taskset -a -c 0 gdb -q --args $env_cmd

  command: sudo taskset -a -c 0 $env_cmd

  # log_stdout: metrics/output.log
  # command: sudo taskset -a -c 0 env ILLIXR_STDOUT_METRICS=y $env_cmd

=======

  # print cmd for external use:
  # command: printf %s\n $env_cmd

  # command: sudo taskset -a -c 0 gdb -q --args $env_cmd

  # log_stdout: metrics/output.log
  # command: env ILLIXR_STDOUT_METRICS=y $cmd

  # command: sudo taskset -a -c 0 env ILLIXR_STDOUT_METRICS=y $env_cmd

  command: taskset -a -c 0 env ILLIXR_RUN_DURATION=100 $env_cmd
  # command: sudo env ILLIXR_RUN_DURATION=60 $env_cmd

>>>>>>> ddbf51ed
profile: opt<|MERGE_RESOLUTION|>--- conflicted
+++ resolved
@@ -1,39 +1,26 @@
 plugin_groups:
   - plugin_group:
-<<<<<<< HEAD
+
     - path: ../robotics_project/scheduler_plugin/
       # This has to go first because the n_thread_start queue needs to be listening
       # when the other plugins actually start up
-    # - path: zed/
+
     - path: ../open_vins
-    - path: dummy/
-=======
-    # offline dataset options:
 
+    - path: gtsam_integrator
+
+    - path: pose_prediction/
+    # - path: pose_lookup/
+
+    - path: gldemo/
+
+    - path: timewarp_gl/
+
+    - path: offline_imu/
+    - path: offline_cam/
     # - path: zed/
 
-    - name: OpenVINS
-      path: ../open_vins
-    - path: gtsam_integrator/
->>>>>>> ddbf51ed
-    - path: pose_prediction/
-    # - path: pose_lookup/
-    - path: gldemo/
-    - path: timewarp_gl/
-<<<<<<< HEAD
-    # - path: dummy/
     - path: debugview/
-    - path: offline_imu/
-    - path: offline_cam/
-=======
-    - path: debugview/
-    # - path: offline_imu_cam/ # -> imu_cam
-      # starts the timer when it loads, it sends the very first frame first
-
-    - path: offline_imu/ # cam -> imu_cam
-    - path: offline_cam/ # -> cam
-      # starts the timer at system load, its ends t+2sec frame first.    
->>>>>>> ddbf51ed
 
 data:
   subpath: mav0
@@ -47,30 +34,11 @@
 
   # run in GDB:
   # command: gdb -q --args $cmd
-<<<<<<< HEAD
-  # command: sudo taskset -a -c 0 gdb -q --args env __GL_SYNC_TO_VBLANK=0 __GL_MaxFramesAllowed=2 $env_cmd
-
   # command: sudo taskset -a -c 0 gdb -q --args $env_cmd
 
-  command: sudo taskset -a -c 0 $env_cmd
+  command: sudo taskset -a -c 0-20 gdb -q --args $env_cmd
 
   # log_stdout: metrics/output.log
   # command: sudo taskset -a -c 0 env ILLIXR_STDOUT_METRICS=y $env_cmd
 
-=======
-
-  # print cmd for external use:
-  # command: printf %s\n $env_cmd
-
-  # command: sudo taskset -a -c 0 gdb -q --args $env_cmd
-
-  # log_stdout: metrics/output.log
-  # command: env ILLIXR_STDOUT_METRICS=y $cmd
-
-  # command: sudo taskset -a -c 0 env ILLIXR_STDOUT_METRICS=y $env_cmd
-
-  command: taskset -a -c 0 env ILLIXR_RUN_DURATION=100 $env_cmd
-  # command: sudo env ILLIXR_RUN_DURATION=60 $env_cmd
-
->>>>>>> ddbf51ed
-profile: opt+profile: dbg