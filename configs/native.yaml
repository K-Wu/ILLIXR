<<<<<<< HEAD
plugins:
  - path: ground_truth_slam/
  - path: offline_imu_cam/
  - path: open_vins/
  - path: pose_prediction/
  - path: gldemo/
  - path: timewarp_gl/
  - path: debugview/
  - path: audio_pipeline/
  # - path: hologram/
  # - path: zed/
#data: zip+http://robotics.ethz.ch/~asl-datasets/ijrr_euroc_mav_dataset/vicon_room1/V1_02_medium/V1_02_medium.zip?path=mav0
data: ../data1/
demo_data: ../demo_data/
loader:
  name: native
profile: dbg
=======
plugin_groups:
  - !include "rt_slam_plugins.yaml"
  - !include "core_plugins.yaml"
  - plugin_group:
      - path: ground_truth_slam/
      - path: debugview/
      - path: gldemo/

data:
  subpath: mav0
  relative_to:
    archive_path:
      download_url: 'http://robotics.ethz.ch/~asl-datasets/ijrr_euroc_mav_dataset/vicon_room1/V1_02_medium/V1_02_medium.zip'
demo_data: demo_data/
loader:
  name: native
  # command: gdb -q --args %a
profile: opt
>>>>>>> 72ebe599
<|MERGE_RESOLUTION|>--- conflicted
+++ resolved
@@ -1,22 +1,3 @@
-<<<<<<< HEAD
-plugins:
-  - path: ground_truth_slam/
-  - path: offline_imu_cam/
-  - path: open_vins/
-  - path: pose_prediction/
-  - path: gldemo/
-  - path: timewarp_gl/
-  - path: debugview/
-  - path: audio_pipeline/
-  # - path: hologram/
-  # - path: zed/
-#data: zip+http://robotics.ethz.ch/~asl-datasets/ijrr_euroc_mav_dataset/vicon_room1/V1_02_medium/V1_02_medium.zip?path=mav0
-data: ../data1/
-demo_data: ../demo_data/
-loader:
-  name: native
-profile: dbg
-=======
 plugin_groups:
   - !include "rt_slam_plugins.yaml"
   - !include "core_plugins.yaml"
@@ -34,5 +15,4 @@
 loader:
   name: native
   # command: gdb -q --args %a
-profile: opt
->>>>>>> 72ebe599
+profile: opt