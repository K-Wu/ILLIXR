--- conflicted
+++ resolved
@@ -112,21 +112,10 @@
 		glFrontFace(GL_CCW);
 	}
 
-<<<<<<< HEAD
-	bool first_iteration = true;
-	virtual void _p_one_iteration() override {
-		if (first_iteration) {
-			// Note: glfwMakeContextCurrent must be called from the thread which will be using it.
-			// Therefore, I use this first_iteration variable, which I unset immediately after.
-			glXMakeCurrent(xwin->dpy, xwin->win, xwin->glc);
-			first_iteration = false;
-		}
-=======
 	void _p_thread_setup() override {
 		// Note: glfwMakeContextCurrent must be called from the thread which will be using it.
 		glXMakeCurrent(xwin->dpy, xwin->win, xwin->glc);
 	}
->>>>>>> 0d2070fe
 
 	void _p_one_iteration() override {
 		{
