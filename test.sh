--- conflicted
+++ resolved
@@ -6,11 +6,6 @@
 
 CXX=${CXX-clang++}
 
-<<<<<<< HEAD
-cd slam1
-[ -n "${clean}" ] && bazel clean
-bazel build ${extra_flags} slam1
-=======
 # cd slam1
 # if [ ! -e "okvis/build" ]
 # then
@@ -36,14 +31,12 @@
 
 cd offline_imu_cam
 "${CXX}" -g offline_imu_cam.cc -std=c++2a -pthread `pkg-config --cflags --libs opencv4` `pkg-config opencv --cflags --libs` -shared -o liboffline_imu_cam.so -fpic
->>>>>>> a6d90bee
 cd ..
 
 cd runtime
 "${CXX}" -g main.cc -std=c++2a -pthread -ldl `pkg-config --cflags --libs opencv4` `pkg-config opencv --cflags --libs` -o main.exe
 cd ..
 
-<<<<<<< HEAD
 cd timewarp_gl
 [ -n "${clean}" ] && bazel clean
 bazel build ${extra_flags} timewarp_gl
@@ -68,7 +61,7 @@
 [ -n "${clean}" ] && bazel clean
 bazel build ${extra_flags} main
 cd ..
-=======
+
 if [ ! -e "data" ]
 then
 	if [ ! -e "data.zip" ]
@@ -80,14 +73,12 @@
 	mv mav0 data
 	rm -rf __MACOSX
 fi
->>>>>>> a6d90bee
 
 # I opted not to put this in one bazel package because in production,
 # these packages do not know about each other. The user builds them
 # separately or downloads binaries from the devs. All the user needs
 # is all each .so files and the runtime binary.
 
-<<<<<<< HEAD
 ./runtime/bazel-bin/main \
 	cam1/bazel-bin/libcam1.so \
 	imu1/bazel-bin/libimu1.so \
@@ -95,9 +86,6 @@
 	pose_prediction/bazel-bin/libpose_prediction.so \
 	timewarp_gl/bazel-bin/libtimewarp_gl.so \
 	gldemo/bazel-bin/libgldemo.so \
-=======
-./runtime/main.exe \
 	offline_imu_cam/liboffline_imu_cam.so \
 	/tmp/workspace/catkin_ws_ov/devel/lib/libslam2.so \
->>>>>>> a6d90bee
 ;