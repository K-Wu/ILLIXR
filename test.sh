--- conflicted
+++ resolved
@@ -28,12 +28,8 @@
 cd ..
 
 cd runtime
-<<<<<<< HEAD
 "${CXX}" -g main.cc -std=c++2a -lglfw -lrt -lm -ldl -lGLEW -lGLU -lm -lGL -lpthread -pthread -lm -ldl -lX11-xcb -lxcb-glx -ldrm -lXdamage -lXfixes -lxcb-dri2 -lXxf86vm -lXext -lX11 -lpthread -lxcb -lXau -lXdmcp -pthread -lboost_thread -ldl `pkg-config --cflags --libs opencv4` `pkg-config opencv --cflags --libs` -o main.exe
 "${CXX}" -g main.cc -std=c++2a -lglfw -lrt -lm -ldl -lGLEW -lGLU -lm -lGL -lpthread -pthread -lm -ldl -lX11-xcb -lxcb-glx -ldrm -lXdamage -lXfixes -lxcb-dri2 -lXxf86vm -lXext -lX11 -lpthread -lxcb -lXau -lXdmcp -pthread -lboost_thread -ldl `pkg-config --cflags --libs opencv4` `pkg-config opencv --cflags --libs` -fPIC -shared -o illixrrt.so
-=======
-#"${CXX}" -g main.cc -std=c++2a -lglfw -lrt -lm -ldl -lGLEW -lGLU -lm -lGL -lpthread -pthread -lm -ldl -lX11-xcb -lxcb-glx -ldrm -lXdamage -lXfixes -lxcb-dri2 -lXxf86vm -lXext -lX11 -lpthread -lxcb -lXau -lXdmcp -pthread -lboost_thread -ldl `pkg-config --cflags --libs opencv4` `pkg-config opencv --cflags --libs` -o main.exe
->>>>>>> 213ea16f
 cd ..
 
 cd timewarp_gl
@@ -87,26 +83,13 @@
 	pose_prediction/libpose_prediction.so \
 	timewarp_gl/libtimewarp_gl.so \
 	gldemo/libgldemo.so \
-<<<<<<< HEAD
-	hologram/hologram.so \
-=======
-	debugview/libdebugview.so \
->>>>>>> 213ea16f
+
 ;
 	# debugview/libdebugview.so \
 	# cam1/bazel-bin/libcam1.so \
 	# imu1/bazel-bin/libimu1.so \
 	# slam1/bazel-bin/libslam1.so \
-<<<<<<< HEAD
 
-
-=======
-	# debugview/libdebugview.so \
-	# pose_prediction/libpose_prediction.so \
-	# timewarp_gl/libtimewarp_gl.so \
-	# gldemo/libgldemo.so \
-	
->>>>>>> 213ea16f
 
 exit;
 }