#include <chrono>
#include <future>
#include <iostream>
#include <thread>
#include <functional>

// IMGUI Immediate-mode GUI library
#include "imgui/imgui.h"
#include "imgui/imgui_impl_glfw.h"
#include "imgui/imgui_impl_opengl3.h"

#include <GL/glew.h>
#include <GLFW/glfw3.h>
#include "common/plugin.hpp"
#include "common/switchboard.hpp"
#include "common/data_format.hpp"
#include "common/shader_util.hpp"
#include "common/pose_prediction.hpp"
#include "utils/algebra.hpp"
#include "block_i.hpp"
#include "demo_model.hpp"
#include "headset_model.hpp"
#include "shaders/blocki_shader.hpp"
#include <opencv2/opencv.hpp>
#include <cmath>

using namespace ILLIXR;

constexpr size_t TEST_PATTERN_WIDTH = 256;
constexpr size_t TEST_PATTERN_HEIGHT = 256;

// Loosely inspired by
// http://spointeau.blogspot.com/2013/12/hello-i-am-looking-at-opengl-3.html

Eigen::Matrix4f lookAt(Eigen::Vector3f eye, Eigen::Vector3f target, Eigen::Vector3f up){
	using namespace Eigen;
	Vector3f lookDir = (target - eye).normalized();
	Vector3f upDir = up.normalized();
	Vector3f sideDir = lookDir.cross(upDir).normalized();
	upDir = sideDir.cross(lookDir);

	Matrix4f result;
	result << sideDir.x(),  sideDir.y(),  sideDir.z(),-sideDir.dot(eye),
			  upDir.x(),    upDir.y(),    upDir.z(),  -upDir.dot(eye),
			 -lookDir.x(), -lookDir.y(), -lookDir.z(), lookDir.dot(eye),
			 0,             0,            0,           1;

	return result;

}

class debugview : public plugin {
public:

	// Public constructor, Spindle passes the phonebook to this
	// constructor. In turn, the constructor fills in the private
	// references to the switchboard plugs, so the plugin can read
	// the data whenever it needs to.
	debugview(const phonebook *pb)
		: sb{pb->lookup_impl<switchboard>()}
		, pp{pb->lookup_impl<pose_prediction>()}
<<<<<<< HEAD

		, _m_slow_pose{sb->get_reader<pose_type>("slow_pose")}
=======
		, _m_slow_pose{sb->subscribe_latest<pose_type>("slow_pose")}
>>>>>>> 4136f2e8
		//, glfw_context{pb->lookup_impl<global_config>()->glfw_context}
	{}

	// Struct for drawable debug objects (scenery, headset visualization, etc)
	struct DebugDrawable {
		DebugDrawable() {}
		DebugDrawable(std::vector<GLfloat> uniformColor) : color(uniformColor) {}

		GLuint num_triangles;
		GLuint positionVBO;
		GLuint positionAttribute;
		GLuint normalVBO;
		GLuint normalAttribute;
		GLuint colorUniform;
		std::vector<GLfloat> color;

		void init(GLuint positionAttribute, GLuint normalAttribute, GLuint colorUniform, GLuint num_triangles, 
					GLfloat* meshData, GLfloat* normalData, GLenum drawMode) {

			this->positionAttribute = positionAttribute;
			this->normalAttribute = normalAttribute;
			this->colorUniform = colorUniform;
			this->num_triangles = num_triangles;

			glGenBuffers(1, &positionVBO);
			glBindBuffer(GL_ARRAY_BUFFER, positionVBO);
			glBufferData(GL_ARRAY_BUFFER, (num_triangles * 3 *3) * sizeof(GLfloat), meshData, drawMode);
			
			glGenBuffers(1, &normalVBO);
			glBindBuffer(GL_ARRAY_BUFFER, normalVBO);
			glBufferData(GL_ARRAY_BUFFER, (num_triangles * 3 * 3) * sizeof(GLfloat), normalData, drawMode);

		}

		void drawMe() {
			glBindBuffer(GL_ARRAY_BUFFER, positionVBO);
			glVertexAttribPointer(positionAttribute, 3, GL_FLOAT, GL_FALSE, 0, (void*)0);
			glEnableVertexAttribArray(positionAttribute);
			glBindBuffer(GL_ARRAY_BUFFER, normalVBO);
			glVertexAttribPointer(normalAttribute, 3, GL_FLOAT, GL_FALSE, 0, (void*)0);
			glEnableVertexAttribArray(normalAttribute);
			glUniform4fv(colorUniform, 1, color.data());
			glDrawArrays(GL_TRIANGLES, 0, num_triangles * 3);
		}
	};

	void imu_cam_handler(ptr<const imu_cam_type> datum) {
		assert(datum);
		if(datum->img0 && datum->img1) {
			last_datum_with_images = datum;
		}
	}

	void draw_GUI() {
		// Start the Dear ImGui frame
        ImGui_ImplOpenGL3_NewFrame();
        ImGui_ImplGlfw_NewFrame();
        ImGui::NewFrame();
		ImGui::SetNextWindowSize(ImVec2(200, 900), ImGuiCond_FirstUseEver);
		ImGui::Begin("ILLIXR Debug View");

		ImGui::Text("Adjust options for the runtime debug view.");
		ImGui::Spacing();

		if(ImGui::CollapsingHeader("Headset visualization options", ImGuiTreeNodeFlags_DefaultOpen))
		{
			ImGui::Checkbox("Follow headset position", &follow_headset);

			ImGui::SliderFloat("View distance ", &view_dist, 0.1f, 10.0f);

			ImGui::SliderFloat3("Tracking \"offset\"", tracking_position_offset.data(), -10.0f, 10.0f);

			if(ImGui::Button("Reset")){
				tracking_position_offset = Eigen::Vector3f{5.0f, 2.0f, -3.0f};
			}
			ImGui::SameLine();
			ImGui::Text("Resets to default tracking universe");

			if(ImGui::Button("Zero")){
				tracking_position_offset = Eigen::Vector3f{0.0f, 0.0f, 0.0f};
			}
			ImGui::SameLine();
			ImGui::Text("Resets to zero'd out tracking universe");
		}
		ImGui::Spacing();
<<<<<<< HEAD
		ImGui::Text("Switchboard connection status:");
		ImGui::Text("Fast pose topic:");
		ImGui::SameLine();
		std::optional<const pose_type> fast_pose_ptr = pp->get_fast_pose();
		ptr<const pose_type> slow_pose_ptr = _m_slow_pose.get_latest_ro_nullable();
		std::optional<const pose_type> true_pose_ptr = pp->get_fast_true_pose();
		if (fast_pose_ptr) {
=======
		const pose_type fast_pose = pp->get_fast_pose();
		const pose_type* slow_pose_ptr = _m_slow_pose->get_latest_ro();
		const pose_type true_pose = pp->get_fast_true_pose();
		ImGui::Text("Switchboard connection status:");
		ImGui::Text("Fast pose topic:");
		ImGui::SameLine();

		if(true /*fast_pose is valid*/) {
>>>>>>> 4136f2e8
			ImGui::TextColored(ImVec4(0.0, 1.0, 0.0, 1.0), "Valid fast pose pointer");
			ImGui::Text("Fast pose position (XYZ):\n  (%f, %f, %f)", fast_pose.position.x(), fast_pose.position.y(), fast_pose.position.z());
			ImGui::Text("Fast pose quaternion (XYZW):\n  (%f, %f, %f, %f)", fast_pose.orientation.x(), fast_pose.orientation.y(), fast_pose.orientation.z(), fast_pose.orientation.w());
		} else {
			ImGui::TextColored(ImVec4(1.0, 0.0, 0.0, 1.0), "Invalid fast pose pointer");
		}

		ImGui::Text("Slow pose topic:");
		ImGui::SameLine();
<<<<<<< HEAD
		if(slow_pose_ptr) {
=======

		if(slow_pose_ptr){
>>>>>>> 4136f2e8
			ImGui::TextColored(ImVec4(0.0, 1.0, 0.0, 1.0), "Valid slow pose pointer");
			ImGui::Text("Slow pose position (XYZ):\n  (%f, %f, %f)", slow_pose_ptr->position.x(), slow_pose_ptr->position.y(), slow_pose_ptr->position.z());
			ImGui::Text("Slow pose quaternion (XYZW):\n  (%f, %f, %f, %f)", slow_pose_ptr->orientation.x(), slow_pose_ptr->orientation.y(), slow_pose_ptr->orientation.z(), slow_pose_ptr->orientation.w());
		} else {
			ImGui::TextColored(ImVec4(1.0, 0.0, 0.0, 1.0), "Invalid slow pose pointer");
		}

		ImGui::Text("GROUND TRUTH pose topic:");
		ImGui::SameLine();
<<<<<<< HEAD
		if (true_pose_ptr) {
=======

		if (true /*true_pose is valid*/) {
>>>>>>> 4136f2e8
			ImGui::TextColored(ImVec4(0.0, 1.0, 0.0, 1.0), "Valid ground truth pose pointer");
			ImGui::Text("Ground truth position (XYZ):\n  (%f, %f, %f)", true_pose.position.x(), true_pose.position.y(), true_pose.position.z());
			ImGui::Text("Ground truth quaternion (XYZW):\n  (%f, %f, %f, %f)", true_pose.orientation.x(), true_pose.orientation.y(), true_pose.orientation.z(), true_pose.orientation.w());
		} else {
			ImGui::TextColored(ImVec4(1.0, 0.0, 0.0, 1.0), "Invalid ground truth pose pointer");
		}

		ImGui::Text("Debug view eulers:");
		ImGui::Text("	(%f, %f)", view_euler.x(), view_euler.y());

		ImGui::End();

		ImGui::Begin("Camera + IMU");
		ImGui::Text("Camera view buffers: ");
		ImGui::Text("	Camera0: (%d, %d) \n		GL texture handle: %d", camera_texture_sizes[0].x(), camera_texture_sizes[0].y(), camera_textures[0]);
		ImGui::Text("	Camera1: (%d, %d) \n		GL texture handle: %d", camera_texture_sizes[1].x(), camera_texture_sizes[1].y(), camera_textures[1]);
<<<<<<< HEAD
		if (ImGui::Button("Calculate new orientation offset")){
			std::optional<pose_type> fast_pose_ptr = pp->get_fast_pose();
			if (fast_pose_ptr) {
				offsetQuat = Eigen::Quaternionf(fast_pose_ptr->orientation);
			}
=======
		if(ImGui::Button("Calculate new orientation offset")){
			const pose_type pose = pp->get_fast_pose();
			offsetQuat = Eigen::Quaternionf(pose.orientation);
>>>>>>> 4136f2e8
		}
		ImGui::End();

		ImGui::Begin("Onboard camera views");
		auto windowSize = ImGui::GetWindowSize();
		auto verticalOffset = ImGui::GetCursorPos().y;
		ImGui::Image((void*)(intptr_t)camera_textures[0], ImVec2(windowSize.x/2,windowSize.y - verticalOffset * 2));
		ImGui::SameLine();
		ImGui::Image((void*)(intptr_t)camera_textures[1], ImVec2(windowSize.x/2,windowSize.y - verticalOffset * 2));
		ImGui::End();

		ImGui::Render();
	}

	void draw_scene() {

		// OBJ exporter is having winding order issues currently.
		// Please excuse the strange GL_CW and GL_CCW mode switches.
		
		glFrontFace(GL_CW);
		groundObject.drawMe();
		glFrontFace(GL_CCW);
		waterObject.drawMe();
		treesObject.drawMe();
		rocksObject.drawMe();
		glFrontFace(GL_CCW);
	}

	bool load_camera_images(){
		if (!last_datum_with_images){
			return false;
		}
		if (last_datum_with_images->img0) {
			glBindTexture(GL_TEXTURE_2D, camera_textures[0]);
			glTexImage2D(GL_TEXTURE_2D, 0, GL_R8, last_datum_with_images->img0->cols, last_datum_with_images->img0->rows, 0, GL_RED, GL_UNSIGNED_BYTE, last_datum_with_images->img0->ptr());
			camera_texture_sizes[0] = Eigen::Vector2i(last_datum_with_images->img0->cols, last_datum_with_images->img0->rows);
			GLint swizzleMask[] = {GL_RED, GL_RED, GL_RED, GL_RED};
			glTexParameteriv(GL_TEXTURE_2D, GL_TEXTURE_SWIZZLE_RGBA, swizzleMask);
		} else {
			std::cerr << "img0 has no value!" << std::endl;
			glBindTexture(GL_TEXTURE_2D, camera_textures[0]);
			glTexImage2D(GL_TEXTURE_2D, 0, GL_R8, TEST_PATTERN_WIDTH, TEST_PATTERN_HEIGHT, 0, GL_RED, GL_UNSIGNED_BYTE, &(test_pattern[0][0]));
			glFlush();
			camera_texture_sizes[0] = Eigen::Vector2i(TEST_PATTERN_WIDTH, TEST_PATTERN_HEIGHT);
		}
		
		if(last_datum_with_images->img1) {
			glBindTexture(GL_TEXTURE_2D, camera_textures[1]);
			glTexImage2D(GL_TEXTURE_2D, 0, GL_R8, last_datum_with_images->img1->cols, last_datum_with_images->img1->rows, 0, GL_RED, GL_UNSIGNED_BYTE, last_datum_with_images->img1->ptr());
			camera_texture_sizes[1] = Eigen::Vector2i(last_datum_with_images->img1->cols, last_datum_with_images->img1->rows);
			GLint swizzleMask[] = {GL_RED, GL_RED, GL_RED, GL_RED};
			glTexParameteriv(GL_TEXTURE_2D, GL_TEXTURE_SWIZZLE_RGBA, swizzleMask);
		} else {
			glBindTexture(GL_TEXTURE_2D, camera_textures[1]);
			glTexImage2D(GL_TEXTURE_2D, 0, GL_R8, TEST_PATTERN_WIDTH, TEST_PATTERN_HEIGHT, 0, GL_RED, GL_UNSIGNED_BYTE, &(test_pattern[0][0]));
			glFlush();
			camera_texture_sizes[1] = Eigen::Vector2i(TEST_PATTERN_WIDTH, TEST_PATTERN_HEIGHT);
		}

		return true;
	}

	void draw_headset(){
		headsetObject.drawMe();
	}

	Eigen::Matrix4f generateHeadsetTransform(const Eigen::Vector3f& position, const Eigen::Quaternionf& rotation, const Eigen::Vector3f& positionOffset){
		Eigen::Matrix4f headsetPosition;
		headsetPosition << 1, 0, 0, position.x() + positionOffset.x(),
						   0, 1, 0, position.y() + positionOffset.y(),
						   0, 0, 1, position.z() + positionOffset.z(),
						   0, 0, 0, 1;

		// We need to convert the headset rotation quaternion to a 4x4 homogenous matrix.
		// First of all, we convert to 3x3 matrix, then extend to 4x4 by augmenting.
		Eigen::Matrix3f rotationMatrix = rotation.toRotationMatrix();
		Eigen::Matrix4f rotationMatrixHomogeneous = Eigen::Matrix4f::Identity();
		rotationMatrixHomogeneous.block(0,0,3,3) = rotationMatrix;
		// Then we apply the headset rotation.
		return headsetPosition * rotationMatrixHomogeneous; 
	}

	

	void main_loop() {
		double lastTime = glfwGetTime();
		glfwMakeContextCurrent(gui_window);
		
		while (!_m_terminate.load()) {

			glfwPollEvents();

			if (glfwGetMouseButton(gui_window, GLFW_MOUSE_BUTTON_LEFT)) 
			{
				
				double xpos, ypos;
				glfwGetCursorPos(gui_window, &xpos, &ypos);
				Eigen::Vector2d new_pos = Eigen::Vector2d{xpos, ypos};
				if(beingDragged == false){
					last_mouse_pos = new_pos;
					beingDragged = true;
				}
				mouse_velocity = new_pos-last_mouse_pos;
				last_mouse_pos = new_pos;
			} else {
				beingDragged = false;
			}

			view_euler.y() += mouse_velocity.x() * 0.002f;
			view_euler.x() += mouse_velocity.y() * 0.002f;

			mouse_velocity = mouse_velocity * 0.95;

			load_camera_images();

			glUseProgram(demoShaderProgram);

<<<<<<< HEAD
			Eigen::Matrix4f headsetPose = Eigen::Matrix4f::Identity();
			Eigen::Matrix4f headsetPosition = Eigen::Matrix4f::Identity();

			std::optional<pose_type> pose_ptr = pp->get_fast_pose();
			if(pose_ptr) {
=======
			const pose_type pose = pp->get_fast_pose();

			Eigen::Matrix4f headsetPose = Eigen::Matrix4f::Identity();
			Eigen::Matrix4f headsetPosition = Eigen::Matrix4f::Identity();

			

			if(true /*pose is valid*/) {
>>>>>>> 4136f2e8
				// We have a valid pose from our Switchboard plug.

				if(counter == 100){
					std::cerr << "First pose received: quat(wxyz) is " << pose.orientation.w() << ", " << pose.orientation.x() << ", " << pose.orientation.y() << ", " << pose.orientation.z() << std::endl;
					offsetQuat = Eigen::Quaternionf(pose.orientation);
				}
				counter++;

				Eigen::Quaternionf combinedQuat = pose.orientation * offsetQuat.inverse();
				headsetPose = generateHeadsetTransform(pose.position, combinedQuat, tracking_position_offset);
			}

			Eigen::Matrix4f modelMatrix = Eigen::Matrix4f::Identity();

			// If we are following the headset, and have a valid pose, apply the optional offset.
			Eigen::Vector3f optionalOffset = (follow_headset) ? (pose.position + tracking_position_offset) : Eigen::Vector3f{0.0f,0.0f,0.0f};

			Eigen::Matrix4f userView = lookAt(Eigen::Vector3f{(float)(view_dist * cos(view_euler.y())),
															  (float)(view_dist * sin(view_euler.x())), 
															  (float)(view_dist * sin(view_euler.y()))} + optionalOffset,
												optionalOffset,
												Eigen::Vector3f::UnitY());

			Eigen::Matrix4f modelView = userView * modelMatrix;


			glUseProgram(demoShaderProgram);

			// Size viewport to window size.
			int display_w, display_h;
        	glfwGetFramebufferSize(gui_window, &display_w, &display_h);
			glViewport(0, 0, display_w, display_h);
			float ratio = (float)display_h / (float)display_w;
			// Construct a basic perspective projection
			ksAlgebra::ksMatrix4x4f_CreateProjectionFov( &basicProjection, 40.0f, 40.0f, 40.0f * ratio, 40.0f * ratio, 0.03f, 20.0f );

			glEnable(GL_CULL_FACE);
			glEnable(GL_DEPTH_TEST);
			glClearDepth(1);

			glUniformMatrix4fv(modelViewAttr, 1, GL_FALSE, (GLfloat*)modelView.data());
			glUniformMatrix4fv(projectionAttr, 1, GL_FALSE, (GLfloat*)&(basicProjection.m[0][0]));

			glBindVertexArray(demo_vao);
			
			// Draw things
			glClearColor(0.6f, 0.8f, 0.9f, 1.0f);
			glClear(GL_COLOR_BUFFER_BIT | GL_DEPTH_BUFFER_BIT);

			draw_scene();

			modelView = userView * headsetPose;
			glUniformMatrix4fv(modelViewAttr, 1, GL_FALSE, (GLfloat*)modelView.data());
			headsetObject.color = {0.2,0.2,0.2,1};
			headsetObject.drawMe();

<<<<<<< HEAD
			std::optional<pose_type> groundtruth_pose_ptr = pp->get_fast_true_pose();
			if(groundtruth_pose_ptr){
				headsetPose = generateHeadsetTransform(groundtruth_pose_ptr->position, groundtruth_pose_ptr->orientation, tracking_position_offset);
=======
			const pose_type groundtruth_pose = pp->get_fast_true_pose();
			if(true /*groundtruth_pose is valid */) {
				headsetPose = generateHeadsetTransform(groundtruth_pose.position, groundtruth_pose.orientation, tracking_position_offset);
>>>>>>> 4136f2e8
			}
			modelView = userView * headsetPose;
			glUniformMatrix4fv(modelViewAttr, 1, GL_FALSE, (GLfloat*)modelView.data());

			headsetObject.color = {0,0.8,0,1};
			headsetObject.drawMe();

			draw_GUI();
			ImGui_ImplOpenGL3_RenderDrawData(ImGui::GetDrawData());

			glfwSwapBuffers(gui_window);
			
		}
		
	}
private:
	std::thread _m_thread;
	std::atomic<bool> _m_terminate {false};

	//GLFWwindow * const glfw_context;
	const std::shared_ptr<switchboard> sb;
	const std::shared_ptr<const pose_prediction> pp;

	switchboard::reader<pose_type> _m_slow_pose;
	// switchboard::reader<imu_cam_type> _m_imu_cam_data;
	GLFWwindow* gui_window;

	uint8_t test_pattern[TEST_PATTERN_WIDTH][TEST_PATTERN_HEIGHT];

	uint counter = 0;
	Eigen::Quaternionf offsetQuat = Eigen::Quaternionf::Identity();

	Eigen::Vector3d view_euler = Eigen::Vector3d::Zero();
	Eigen::Vector2d last_mouse_pos = Eigen::Vector2d::Zero();
	Eigen::Vector2d mouse_velocity = Eigen::Vector2d::Zero();
	bool beingDragged = false;

	float view_dist = 6.0;

	bool follow_headset = false;

	// Currently, the GL demo app applies this offset to the camera view.
	// This is just to make it look nicer with the included SLAM dataset.
	// Therefore, the debug view also applies this pose offset.
	Eigen::Vector3f tracking_position_offset = Eigen::Vector3f{5.0f, 2.0f, -3.0f};


	ptr<const imu_cam_type> last_datum_with_images {nullptr};
	// std::vector<std::optional<cv::Mat>> camera_data = {std::nullopt, std::nullopt};
	GLuint camera_textures[2];
	Eigen::Vector2i camera_texture_sizes[2] = {Eigen::Vector2i::Zero(), Eigen::Vector2i::Zero()};

	GLuint demo_vao;
	GLuint demoShaderProgram;

	GLuint vertexPosAttr;
	GLuint vertexNormalAttr;
	GLuint modelViewAttr;
	GLuint projectionAttr;

	GLuint ground_vbo;
	GLuint ground_normal_vbo;
	GLuint water_vbo;
	GLuint water_normal_vbo;
	GLuint trees_vbo;
	GLuint trees_normal_vbo;
	GLuint rocks_vbo;
	GLuint rocks_normal_vbo;

	GLuint headset_vbo;
	GLuint headset_normal_vbo;

	GLuint colorUniform;

	// Scenery
	DebugDrawable groundObject = DebugDrawable({0.1, 0.2, 0.1, 1.0});
	DebugDrawable waterObject =  DebugDrawable({0.0, 0.3, 0.5, 1.0});
	DebugDrawable treesObject =  DebugDrawable({0.0, 0.3, 0.0, 1.0});
	DebugDrawable rocksObject =  DebugDrawable({0.3, 0.3, 0.3, 1.0});

	// Headset debug model
	DebugDrawable headsetObject = DebugDrawable({0.3, 0.3, 0.3, 1.0});

	ksAlgebra::ksMatrix4x4f basicProjection;

	static void GLAPIENTRY
	MessageCallback( GLenum source,
					GLenum type,
					GLuint id,
					GLenum severity,
					GLsizei length,
					const GLchar* message,
					const void* userParam )
	{
	fprintf( stderr, "GL CALLBACK: %s type = 0x%x, severity = 0x%x, message = %s\n",
			( type == GL_DEBUG_TYPE_ERROR ? "** GL ERROR **" : "" ),
				type, severity, message );
	}

public:
	/* compatibility interface */

	// Debug view application overrides _p_start to control its own lifecycle/scheduling.
	virtual void start() override {
		// The "imu_cam" topic is not really a topic, in the current implementation.
		// It serves more as an event stream. Camera frames are only available on this topic
		// the very split second they are made available. Subsequently published packets to this
		// topic do not contain the camera frames.
   		sb->schedule<imu_cam_type>("imu_cam", std::bind(&debugview::imu_cam_handler, this, std::placeholders::_1));

		glfwWindowHint(GLFW_VISIBLE, GL_TRUE);
		const char* glsl_version = "#version 430 core";
		glfwWindowHint(GLFW_CONTEXT_VERSION_MAJOR, 4);
		glfwWindowHint(GLFW_CONTEXT_VERSION_MINOR, 3);
		glfwWindowHint(GLFW_OPENGL_FORWARD_COMPAT, GL_TRUE);
		glfwWindowHint(GLFW_OPENGL_PROFILE, GLFW_OPENGL_CORE_PROFILE);

		gui_window = glfwCreateWindow(1600, 1000, "ILLIXR Debug View", NULL, NULL);
		glfwSetWindowSize(gui_window, 1600, 1000);

		if(gui_window == NULL){
			std::cerr << "Debug view couldn't create window." << std::endl;
		}

		glfwMakeContextCurrent(gui_window);
		glfwSwapInterval(1); // Enable vsync!

		glEnable              ( GL_DEBUG_OUTPUT );
		glDebugMessageCallback( MessageCallback, 0 );
		
		// Init and verify GLEW
		if(glewInit()){
			std::cerr << "Failed to init GLEW" << std::endl;
			glfwDestroyWindow(gui_window);
		}

		// Initialize IMGUI context.
		IMGUI_CHECKVERSION();
    	ImGui::CreateContext();
		// Dark theme, of course.
		ImGui::StyleColorsDark();
		// Init IMGUI for OpenGL
		ImGui_ImplGlfw_InitForOpenGL(gui_window, true);
    	ImGui_ImplOpenGL3_Init(glsl_version);

		// Create and bind global VAO object
		glGenVertexArrays(1, &demo_vao);
    	glBindVertexArray(demo_vao);

		demoShaderProgram = init_and_link(blocki_vertex_shader, blocki_fragment_shader);
		std::cout << "Demo app shader program is program " << demoShaderProgram << std::endl;

		vertexPosAttr = glGetAttribLocation(demoShaderProgram, "vertexPosition");
		vertexNormalAttr = glGetAttribLocation(demoShaderProgram, "vertexNormal");
		modelViewAttr = glGetUniformLocation(demoShaderProgram, "u_modelview");
		projectionAttr = glGetUniformLocation(demoShaderProgram, "u_projection");

		colorUniform = glGetUniformLocation(demoShaderProgram, "u_color");

		groundObject.init(vertexPosAttr,
			vertexNormalAttr,
			colorUniform,
			Ground_plane_NUM_TRIANGLES,
			&(Ground_Plane_vertex_data[0]),
			&(Ground_Plane_normal_data[0]),
			GL_STATIC_DRAW
		);

		waterObject.init(vertexPosAttr,
			vertexNormalAttr,
			colorUniform,
			Water_plane001_NUM_TRIANGLES,
			&(Water_Plane001_vertex_data[0]),
			&(Water_Plane001_normal_data[0]),
			GL_STATIC_DRAW
		);

		treesObject.init(vertexPosAttr,
			vertexNormalAttr,
			colorUniform,
			Trees_cone_NUM_TRIANGLES,
			&(Trees_Cone_vertex_data[0]),
			&(Trees_Cone_normal_data[0]),
			GL_STATIC_DRAW
		);

		rocksObject.init(vertexPosAttr,
			vertexNormalAttr,
			colorUniform,
			Rocks_plane002_NUM_TRIANGLES,
			&(Rocks_Plane002_vertex_data[0]),
			&(Rocks_Plane002_normal_data[0]),
			GL_STATIC_DRAW
		);

		headsetObject.init(vertexPosAttr,
			vertexNormalAttr,
			colorUniform,
			headset_NUM_TRIANGLES,
			&(headset_vertex_data[0]),
			&(headset_normal_data[0]),
			GL_DYNAMIC_DRAW
		);

		// Generate fun test pattern for missing camera images.
		for(int x = 0; x < TEST_PATTERN_WIDTH; x++){
			for(int y = 0; y < TEST_PATTERN_HEIGHT; y++){
				test_pattern[x][y] = ((x+y) % 6 == 0) ? 255 : 0;
			}
		}

		glGenTextures(2, &(camera_textures[0]));
		glBindTexture(GL_TEXTURE_2D, camera_textures[0]);
		glTexParameteri(GL_TEXTURE_2D, GL_TEXTURE_MIN_FILTER, GL_LINEAR);
		glTexParameteri(GL_TEXTURE_2D, GL_TEXTURE_MAG_FILTER, GL_LINEAR);
		glBindTexture(GL_TEXTURE_2D, camera_textures[1]);
		glTexParameteri(GL_TEXTURE_2D, GL_TEXTURE_MIN_FILTER, GL_LINEAR);
		glTexParameteri(GL_TEXTURE_2D, GL_TEXTURE_MAG_FILTER, GL_LINEAR);

		// Construct a basic perspective projection
		ksAlgebra::ksMatrix4x4f_CreateProjectionFov( &basicProjection, 40.0f, 40.0f, 40.0f, 40.0f, 0.03f, 20.0f );

		glfwMakeContextCurrent(NULL);

		_m_thread = std::thread{&debugview::main_loop, this};

	}

	void stop() {
		_m_terminate.store(true);
		_m_thread.join();
	}

	virtual ~debugview() override {
		stop();
		ImGui_ImplOpenGL3_Shutdown();
		ImGui_ImplGlfw_Shutdown();
		ImGui::DestroyContext();

		glfwDestroyWindow(gui_window);
		glfwTerminate();
	}
};

PLUGIN_MAIN(debugview);<|MERGE_RESOLUTION|>--- conflicted
+++ resolved
@@ -59,12 +59,7 @@
 	debugview(const phonebook *pb)
 		: sb{pb->lookup_impl<switchboard>()}
 		, pp{pb->lookup_impl<pose_prediction>()}
-<<<<<<< HEAD
-
 		, _m_slow_pose{sb->get_reader<pose_type>("slow_pose")}
-=======
-		, _m_slow_pose{sb->subscribe_latest<pose_type>("slow_pose")}
->>>>>>> 4136f2e8
 		//, glfw_context{pb->lookup_impl<global_config>()->glfw_context}
 	{}
 
@@ -150,24 +145,15 @@
 			ImGui::Text("Resets to zero'd out tracking universe");
 		}
 		ImGui::Spacing();
-<<<<<<< HEAD
-		ImGui::Text("Switchboard connection status:");
-		ImGui::Text("Fast pose topic:");
-		ImGui::SameLine();
-		std::optional<const pose_type> fast_pose_ptr = pp->get_fast_pose();
-		ptr<const pose_type> slow_pose_ptr = _m_slow_pose.get_latest_ro_nullable();
-		std::optional<const pose_type> true_pose_ptr = pp->get_fast_true_pose();
-		if (fast_pose_ptr) {
-=======
+
 		const pose_type fast_pose = pp->get_fast_pose();
-		const pose_type* slow_pose_ptr = _m_slow_pose->get_latest_ro();
+		const ptr<const pose_type> slow_pose_ptr = _m_slow_pose.get_latest_ro_nullable();
 		const pose_type true_pose = pp->get_fast_true_pose();
 		ImGui::Text("Switchboard connection status:");
 		ImGui::Text("Fast pose topic:");
 		ImGui::SameLine();
 
 		if(true /*fast_pose is valid*/) {
->>>>>>> 4136f2e8
 			ImGui::TextColored(ImVec4(0.0, 1.0, 0.0, 1.0), "Valid fast pose pointer");
 			ImGui::Text("Fast pose position (XYZ):\n  (%f, %f, %f)", fast_pose.position.x(), fast_pose.position.y(), fast_pose.position.z());
 			ImGui::Text("Fast pose quaternion (XYZW):\n  (%f, %f, %f, %f)", fast_pose.orientation.x(), fast_pose.orientation.y(), fast_pose.orientation.z(), fast_pose.orientation.w());
@@ -177,12 +163,8 @@
 
 		ImGui::Text("Slow pose topic:");
 		ImGui::SameLine();
-<<<<<<< HEAD
-		if(slow_pose_ptr) {
-=======
 
 		if(slow_pose_ptr){
->>>>>>> 4136f2e8
 			ImGui::TextColored(ImVec4(0.0, 1.0, 0.0, 1.0), "Valid slow pose pointer");
 			ImGui::Text("Slow pose position (XYZ):\n  (%f, %f, %f)", slow_pose_ptr->position.x(), slow_pose_ptr->position.y(), slow_pose_ptr->position.z());
 			ImGui::Text("Slow pose quaternion (XYZW):\n  (%f, %f, %f, %f)", slow_pose_ptr->orientation.x(), slow_pose_ptr->orientation.y(), slow_pose_ptr->orientation.z(), slow_pose_ptr->orientation.w());
@@ -192,12 +174,8 @@
 
 		ImGui::Text("GROUND TRUTH pose topic:");
 		ImGui::SameLine();
-<<<<<<< HEAD
-		if (true_pose_ptr) {
-=======
 
 		if (true /*true_pose is valid*/) {
->>>>>>> 4136f2e8
 			ImGui::TextColored(ImVec4(0.0, 1.0, 0.0, 1.0), "Valid ground truth pose pointer");
 			ImGui::Text("Ground truth position (XYZ):\n  (%f, %f, %f)", true_pose.position.x(), true_pose.position.y(), true_pose.position.z());
 			ImGui::Text("Ground truth quaternion (XYZW):\n  (%f, %f, %f, %f)", true_pose.orientation.x(), true_pose.orientation.y(), true_pose.orientation.z(), true_pose.orientation.w());
@@ -214,17 +192,10 @@
 		ImGui::Text("Camera view buffers: ");
 		ImGui::Text("	Camera0: (%d, %d) \n		GL texture handle: %d", camera_texture_sizes[0].x(), camera_texture_sizes[0].y(), camera_textures[0]);
 		ImGui::Text("	Camera1: (%d, %d) \n		GL texture handle: %d", camera_texture_sizes[1].x(), camera_texture_sizes[1].y(), camera_textures[1]);
-<<<<<<< HEAD
-		if (ImGui::Button("Calculate new orientation offset")){
-			std::optional<pose_type> fast_pose_ptr = pp->get_fast_pose();
-			if (fast_pose_ptr) {
-				offsetQuat = Eigen::Quaternionf(fast_pose_ptr->orientation);
-			}
-=======
+
 		if(ImGui::Button("Calculate new orientation offset")){
 			const pose_type pose = pp->get_fast_pose();
 			offsetQuat = Eigen::Quaternionf(pose.orientation);
->>>>>>> 4136f2e8
 		}
 		ImGui::End();
 
@@ -342,22 +313,14 @@
 
 			glUseProgram(demoShaderProgram);
 
-<<<<<<< HEAD
+			const pose_type pose = pp->get_fast_pose();
+
 			Eigen::Matrix4f headsetPose = Eigen::Matrix4f::Identity();
 			Eigen::Matrix4f headsetPosition = Eigen::Matrix4f::Identity();
 
-			std::optional<pose_type> pose_ptr = pp->get_fast_pose();
-			if(pose_ptr) {
-=======
-			const pose_type pose = pp->get_fast_pose();
-
-			Eigen::Matrix4f headsetPose = Eigen::Matrix4f::Identity();
-			Eigen::Matrix4f headsetPosition = Eigen::Matrix4f::Identity();
-
 			
 
 			if(true /*pose is valid*/) {
->>>>>>> 4136f2e8
 				// We have a valid pose from our Switchboard plug.
 
 				if(counter == 100){
@@ -414,15 +377,9 @@
 			headsetObject.color = {0.2,0.2,0.2,1};
 			headsetObject.drawMe();
 
-<<<<<<< HEAD
-			std::optional<pose_type> groundtruth_pose_ptr = pp->get_fast_true_pose();
-			if(groundtruth_pose_ptr){
-				headsetPose = generateHeadsetTransform(groundtruth_pose_ptr->position, groundtruth_pose_ptr->orientation, tracking_position_offset);
-=======
 			const pose_type groundtruth_pose = pp->get_fast_true_pose();
 			if(true /*groundtruth_pose is valid */) {
 				headsetPose = generateHeadsetTransform(groundtruth_pose.position, groundtruth_pose.orientation, tracking_position_offset);
->>>>>>> 4136f2e8
 			}
 			modelView = userView * headsetPose;
 			glUniformMatrix4fv(modelViewAttr, 1, GL_FALSE, (GLfloat*)modelView.data());
