#include <chrono>
#include <future>
#include <iostream>
#include <thread>
#include <functional>

// IMGUI Immediate-mode GUI library
#include "imgui/imgui.h"
#include "imgui/imgui_impl_glfw.h"
#include "imgui/imgui_impl_opengl3.h"

#include <GL/glew.h>
#include <GLFW/glfw3.h>
#include "common/threadloop.hpp"
#include "common/switchboard.hpp"
#include "common/data_format.hpp"
#include "common/shader_util.hpp"
#include "common/pose_prediction.hpp"
#include "utils/algebra.hpp"
#include "block_i.hpp"
#include "demo_model.hpp"
#include "headset_model.hpp"
#include "shaders/blocki_shader.hpp"
#include <opencv2/opencv.hpp>
#include <cmath>

using namespace ILLIXR;

constexpr size_t TEST_PATTERN_WIDTH = 256;
constexpr size_t TEST_PATTERN_HEIGHT = 256;

// Loosely inspired by
// http://spointeau.blogspot.com/2013/12/hello-i-am-looking-at-opengl-3.html

Eigen::Matrix4f lookAt(Eigen::Vector3f eye, Eigen::Vector3f target, Eigen::Vector3f up){
	using namespace Eigen;
	Vector3f lookDir = (target - eye).normalized();
	Vector3f upDir = up.normalized();
	Vector3f sideDir = lookDir.cross(upDir).normalized();
	upDir = sideDir.cross(lookDir);

	Matrix4f result;
	result << sideDir.x(),  sideDir.y(),  sideDir.z(),-sideDir.dot(eye),
			  upDir.x(),    upDir.y(),    upDir.z(),  -upDir.dot(eye),
			 -lookDir.x(), -lookDir.y(), -lookDir.z(), lookDir.dot(eye),
			 0,             0,            0,           1;

	return result;

}

class debugview : public threadloop {
public:

	// Public constructor, Spindle passes the phonebook to this
	// constructor. In turn, the constructor fills in the private
	// references to the switchboard plugs, so the plugin can read
	// the data whenever it needs to.
	debugview(std::string name_, phonebook *pb_)
		: threadloop{name_, pb_}
		, sb{pb->lookup_impl<switchboard>()}
		, pp{pb->lookup_impl<pose_prediction>()}
		, _m_slow_pose{sb->subscribe_latest<pose_type>("slow_pose")}
		//, glfw_context{pb->lookup_impl<global_config>()->glfw_context}
	{}

	// Struct for drawable debug objects (scenery, headset visualization, etc)
	struct DebugDrawable {
		DebugDrawable() {}
		DebugDrawable(std::vector<GLfloat> uniformColor) : color(uniformColor) {}

		GLuint num_triangles;
		GLuint positionVBO;
		GLuint positionAttribute;
		GLuint normalVBO;
		GLuint normalAttribute;
		GLuint colorUniform;
		std::vector<GLfloat> color;

		void init(GLuint positionAttribute, GLuint normalAttribute, GLuint colorUniform, GLuint num_triangles, 
					GLfloat* meshData, GLfloat* normalData, GLenum drawMode) {

			this->positionAttribute = positionAttribute;
			this->normalAttribute = normalAttribute;
			this->colorUniform = colorUniform;
			this->num_triangles = num_triangles;

			glGenBuffers(1, &positionVBO);
			glBindBuffer(GL_ARRAY_BUFFER, positionVBO);
			glBufferData(GL_ARRAY_BUFFER, (num_triangles * 3 *3) * sizeof(GLfloat), meshData, drawMode);
			
			glGenBuffers(1, &normalVBO);
			glBindBuffer(GL_ARRAY_BUFFER, normalVBO);
			glBufferData(GL_ARRAY_BUFFER, (num_triangles * 3 * 3) * sizeof(GLfloat), normalData, drawMode);

		}

		void drawMe() {
			glBindBuffer(GL_ARRAY_BUFFER, positionVBO);
			glVertexAttribPointer(positionAttribute, 3, GL_FLOAT, GL_FALSE, 0, (void*)0);
			glEnableVertexAttribArray(positionAttribute);
			glBindBuffer(GL_ARRAY_BUFFER, normalVBO);
			glVertexAttribPointer(normalAttribute, 3, GL_FLOAT, GL_FALSE, 0, (void*)0);
			glEnableVertexAttribArray(normalAttribute);
			glUniform4fv(colorUniform, 1, color.data());
			glDrawArrays(GL_TRIANGLES, 0, num_triangles * 3);
		}
	};

	void imu_cam_handler(const imu_cam_type *datum) {
		if(datum == NULL){ return; }
		if(datum->img0.has_value() && datum->img1.has_value())
			last_datum_with_images = datum;
	}

	void draw_GUI() {
		// Start the Dear ImGui frame
        ImGui_ImplOpenGL3_NewFrame();
        ImGui_ImplGlfw_NewFrame();
        ImGui::NewFrame();

		// Init the window docked to the bottom left corner.
		ImGui::SetNextWindowPos(ImVec2(0.0f, ImGui::GetIO().DisplaySize.y), ImGuiCond_Once, ImVec2(0.0f, 1.0f));
		ImGui::Begin("ILLIXR Debug View");

		ImGui::Text("Adjust options for the runtime debug view.");
		ImGui::Spacing();

		if(ImGui::CollapsingHeader("Headset visualization options", ImGuiTreeNodeFlags_DefaultOpen))
		{
			ImGui::Checkbox("Follow headset position", &follow_headset);

			ImGui::SliderFloat("View distance ", &view_dist, 0.1f, 10.0f);

			ImGui::SliderFloat3("Tracking \"offset\"", tracking_position_offset.data(), -10.0f, 10.0f);

			if(ImGui::Button("Reset")){
				tracking_position_offset = Eigen::Vector3f{5.0f, 2.0f, -3.0f};
			}
			ImGui::SameLine();
			ImGui::Text("Resets to default tracking universe");

			if(ImGui::Button("Zero")){
				tracking_position_offset = Eigen::Vector3f{0.0f, 0.0f, 0.0f};
			}
			ImGui::SameLine();
			ImGui::Text("Resets to zero'd out tracking universe");

			if(ImGui::Button("Zero orientation")){
				const pose_type fast_pose = pp->get_fast_pose().pose;
				if (pp->fast_pose_reliable()) {
					// Can only zero if fast_pose is valid
					pp->set_offset(fast_pose.orientation);
				}
			}
			ImGui::SameLine();
			ImGui::Text("Resets to zero'd out tracking universe");
		}
		ImGui::Spacing();
		ImGui::Text("Switchboard connection status:");
		ImGui::Text("Fast pose topic:");
		ImGui::SameLine();

		if(pp->fast_pose_reliable()) {
			const pose_type fast_pose = pp->get_fast_pose().pose;
			ImGui::TextColored(ImVec4(0.0, 1.0, 0.0, 1.0), "Valid fast pose pointer");
			ImGui::Text("Fast pose position (XYZ):\n  (%f, %f, %f)", fast_pose.position.x(), fast_pose.position.y(), fast_pose.position.z());
			ImGui::Text("Fast pose quaternion (XYZW):\n  (%f, %f, %f, %f)", fast_pose.orientation.x(), fast_pose.orientation.y(), fast_pose.orientation.z(), fast_pose.orientation.w());
		} else {
			ImGui::TextColored(ImVec4(1.0, 0.0, 0.0, 1.0), "Invalid fast pose pointer");
		}

		ImGui::Text("Slow pose topic:");
		ImGui::SameLine();

		const pose_type* slow_pose_ptr = _m_slow_pose->get_latest_ro();
		if(slow_pose_ptr){
			ImGui::TextColored(ImVec4(0.0, 1.0, 0.0, 1.0), "Valid slow pose pointer");
			ImGui::Text("Slow pose position (XYZ):\n  (%f, %f, %f)", slow_pose_ptr->position.x(), slow_pose_ptr->position.y(), slow_pose_ptr->position.z());
			ImGui::Text("Slow pose quaternion (XYZW):\n  (%f, %f, %f, %f)", slow_pose_ptr->orientation.x(), slow_pose_ptr->orientation.y(), slow_pose_ptr->orientation.z(), slow_pose_ptr->orientation.w());
		} else {
			ImGui::TextColored(ImVec4(1.0, 0.0, 0.0, 1.0), "Invalid slow pose pointer");
		}

		ImGui::Text("GROUND TRUTH pose topic:");
		ImGui::SameLine();

		if (pp->true_pose_reliable()) {
			const pose_type true_pose = pp->get_true_pose();
			ImGui::TextColored(ImVec4(0.0, 1.0, 0.0, 1.0), "Valid ground truth pose pointer");
			ImGui::Text("Ground truth position (XYZ):\n  (%f, %f, %f)", true_pose.position.x(), true_pose.position.y(), true_pose.position.z());
			ImGui::Text("Ground truth quaternion (XYZW):\n  (%f, %f, %f, %f)", true_pose.orientation.x(), true_pose.orientation.y(), true_pose.orientation.z(), true_pose.orientation.w());
		} else {
			ImGui::TextColored(ImVec4(1.0, 0.0, 0.0, 1.0), "Invalid ground truth pose pointer");
		}

		ImGui::Text("Debug view eulers:");
		ImGui::Text("	(%f, %f)", view_euler.x(), view_euler.y());

		ImGui::End();

		ImGui::Begin("Camera + IMU");
		ImGui::Text("Camera view buffers: ");
		ImGui::Text("	Camera0: (%d, %d) \n		GL texture handle: %d", camera_texture_sizes[0].x(), camera_texture_sizes[0].y(), camera_textures[0]);
		ImGui::Text("	Camera1: (%d, %d) \n		GL texture handle: %d", camera_texture_sizes[1].x(), camera_texture_sizes[1].y(), camera_textures[1]);
		ImGui::End();

		ImGui::SetNextWindowSize(ImVec2(700,350), ImGuiCond_Once);
		ImGui::SetNextWindowPos(ImVec2(ImGui::GetIO().DisplaySize.x, ImGui::GetIO().DisplaySize.y), ImGuiCond_Once, ImVec2(1.0f, 1.0f));
		ImGui::Begin("Onboard camera views");
		auto windowSize = ImGui::GetWindowSize();
		auto verticalOffset = ImGui::GetCursorPos().y;
		ImGui::Image((void*)(intptr_t)camera_textures[0], ImVec2(windowSize.x/2,windowSize.y - verticalOffset * 2));
		ImGui::SameLine();
		ImGui::Image((void*)(intptr_t)camera_textures[1], ImVec2(windowSize.x/2,windowSize.y - verticalOffset * 2));
		ImGui::End();

		ImGui::Render();
	}

	void draw_scene() {

		// OBJ exporter is having winding order issues currently.
		// Please excuse the strange GL_CW and GL_CCW mode switches.
		
		glFrontFace(GL_CW);
		groundObject.drawMe();
		glFrontFace(GL_CCW);
		waterObject.drawMe();
		treesObject.drawMe();
		rocksObject.drawMe();
		glFrontFace(GL_CCW);
	}

	bool load_camera_images(){
		if(last_datum_with_images == NULL){
			return false;
		}
		if(last_datum_with_images->img0.has_value()){
			glBindTexture(GL_TEXTURE_2D, camera_textures[0]);
			cv::Mat img0;
			cv::cvtColor(*last_datum_with_images->img0.value(), img0, cv::COLOR_BGR2GRAY);
			glTexImage2D(GL_TEXTURE_2D, 0, GL_R8, img0.cols, img0.rows, 0, GL_RED, GL_UNSIGNED_BYTE, img0.ptr());
			camera_texture_sizes[0] = Eigen::Vector2i(img0.cols, img0.rows);
			GLint swizzleMask[] = {GL_RED, GL_RED, GL_RED, GL_RED};
			glTexParameteriv(GL_TEXTURE_2D, GL_TEXTURE_SWIZZLE_RGBA, swizzleMask);
		} else {
			std::cerr << "img0 has no value!" << std::endl;
			glBindTexture(GL_TEXTURE_2D, camera_textures[0]);
			glTexImage2D(GL_TEXTURE_2D, 0, GL_R8, TEST_PATTERN_WIDTH, TEST_PATTERN_HEIGHT, 0, GL_RED, GL_UNSIGNED_BYTE, &(test_pattern[0][0]));
			glFlush();
			camera_texture_sizes[0] = Eigen::Vector2i(TEST_PATTERN_WIDTH, TEST_PATTERN_HEIGHT);
		}
		
		if(last_datum_with_images->img1.has_value()){
			glBindTexture(GL_TEXTURE_2D, camera_textures[1]);
			cv::Mat img1;
			cv::cvtColor(*last_datum_with_images->img1.value(), img1, cv::COLOR_BGR2GRAY);
			glTexImage2D(GL_TEXTURE_2D, 0, GL_R8, img1.cols, img1.rows, 0, GL_RED, GL_UNSIGNED_BYTE, img1.ptr());
			camera_texture_sizes[1] = Eigen::Vector2i(img1.cols, img1.rows);
			GLint swizzleMask[] = {GL_RED, GL_RED, GL_RED, GL_RED};
			glTexParameteriv(GL_TEXTURE_2D, GL_TEXTURE_SWIZZLE_RGBA, swizzleMask);
		} else {
			glBindTexture(GL_TEXTURE_2D, camera_textures[1]);
			glTexImage2D(GL_TEXTURE_2D, 0, GL_R8, TEST_PATTERN_WIDTH, TEST_PATTERN_HEIGHT, 0, GL_RED, GL_UNSIGNED_BYTE, &(test_pattern[0][0]));
			glFlush();
			camera_texture_sizes[1] = Eigen::Vector2i(TEST_PATTERN_WIDTH, TEST_PATTERN_HEIGHT);
		}

		return true;
	}

	void draw_headset(){
		headsetObject.drawMe();
	}

	Eigen::Matrix4f generateHeadsetTransform(const Eigen::Vector3f& position, const Eigen::Quaternionf& rotation, const Eigen::Vector3f& positionOffset){
		Eigen::Matrix4f headsetPosition;
		headsetPosition << 1, 0, 0, position.x() + positionOffset.x(),
						   0, 1, 0, position.y() + positionOffset.y(),
						   0, 0, 1, position.z() + positionOffset.z(),
						   0, 0, 0, 1;

		// We need to convert the headset rotation quaternion to a 4x4 homogenous matrix.
		// First of all, we convert to 3x3 matrix, then extend to 4x4 by augmenting.
		Eigen::Matrix3f rotationMatrix = rotation.toRotationMatrix();
		Eigen::Matrix4f rotationMatrixHomogeneous = Eigen::Matrix4f::Identity();
		rotationMatrixHomogeneous.block(0,0,3,3) = rotationMatrix;
		// Then we apply the headset rotation.
		return headsetPosition * rotationMatrixHomogeneous; 
	}

	void _p_thread_setup() override {
		// Note: glfwMakeContextCurrent must be called from the thread which will be using it.
		glfwMakeContextCurrent(gui_window);
	}

	void _p_one_iteration() override {
		{
			glfwPollEvents();

			if (glfwGetMouseButton(gui_window, GLFW_MOUSE_BUTTON_LEFT)) 
			{
				
				double xpos, ypos;
				glfwGetCursorPos(gui_window, &xpos, &ypos);
				Eigen::Vector2d new_pos = Eigen::Vector2d{xpos, ypos};
				if(beingDragged == false){
					last_mouse_pos = new_pos;
					beingDragged = true;
				}
				mouse_velocity = new_pos-last_mouse_pos;
				last_mouse_pos = new_pos;
			} else {
				beingDragged = false;
			}

			view_euler.y() += mouse_velocity.x() * 0.002f;
			view_euler.x() += mouse_velocity.y() * 0.002f;

			mouse_velocity = mouse_velocity * 0.95;

			load_camera_images();

			glUseProgram(demoShaderProgram);

			Eigen::Matrix4f headsetPose = Eigen::Matrix4f::Identity();

			const fast_pose_type fast_pose = pp->get_fast_pose();

<<<<<<< HEAD
=======
			if(pp->fast_pose_reliable()) {
				const pose_type pose = fast_pose.pose;

>>>>>>> 5a8ef926
				Eigen::Quaternionf combinedQuat = pose.orientation;
				headsetPose = generateHeadsetTransform(pose.position, combinedQuat, tracking_position_offset);
			}

			Eigen::Matrix4f modelMatrix = Eigen::Matrix4f::Identity();

			// If we are following the headset, and have a valid pose, apply the optional offset.
			Eigen::Vector3f optionalOffset = (follow_headset && pp->fast_pose_reliable())
				? (fast_pose.pose.position + tracking_position_offset)
				: Eigen::Vector3f{0.0f,0.0f,0.0f}
			;

			Eigen::Matrix4f userView = lookAt(Eigen::Vector3f{(float)(view_dist * cos(view_euler.y())),
															  (float)(view_dist * sin(view_euler.x())), 
															  (float)(view_dist * sin(view_euler.y()))} + optionalOffset,
												optionalOffset,
												Eigen::Vector3f::UnitY());

			Eigen::Matrix4f modelView = userView * modelMatrix;


			glUseProgram(demoShaderProgram);

			// Size viewport to window size.
			int display_w, display_h;
        	glfwGetFramebufferSize(gui_window, &display_w, &display_h);
			glViewport(0, 0, display_w, display_h);
			float ratio = (float)display_h / (float)display_w;
			// Construct a basic perspective projection
			ksAlgebra::ksMatrix4x4f_CreateProjectionFov( &basicProjection, 40.0f, 40.0f, 40.0f * ratio, 40.0f * ratio, 0.03f, 20.0f );

			glEnable(GL_CULL_FACE);
			glEnable(GL_DEPTH_TEST);
			glClearDepth(1);

			glUniformMatrix4fv(modelViewAttr, 1, GL_FALSE, (GLfloat*)modelView.data());
			glUniformMatrix4fv(projectionAttr, 1, GL_FALSE, (GLfloat*)&(basicProjection.m[0][0]));

			glBindVertexArray(demo_vao);
			
			// Draw things
			glClearColor(0.6f, 0.8f, 0.9f, 1.0f);
			glClear(GL_COLOR_BUFFER_BIT | GL_DEPTH_BUFFER_BIT);

			draw_scene();

			modelView = userView * headsetPose;
			glUniformMatrix4fv(modelViewAttr, 1, GL_FALSE, (GLfloat*)modelView.data());
			headsetObject.color = {0.2,0.2,0.2,1};
			headsetObject.drawMe();

			if(pp->true_pose_reliable()) {
				const pose_type groundtruth_pose = pp->get_true_pose();
				headsetPose = generateHeadsetTransform(groundtruth_pose.position, groundtruth_pose.orientation, tracking_position_offset);
			}
			modelView = userView * headsetPose;
			glUniformMatrix4fv(modelViewAttr, 1, GL_FALSE, (GLfloat*)modelView.data());

			headsetObject.color = {0,0.8,0,1};
			headsetObject.drawMe();

			draw_GUI();
			ImGui_ImplOpenGL3_RenderDrawData(ImGui::GetDrawData());

			glfwSwapBuffers(gui_window);
		}
	}
private:

	//GLFWwindow * const glfw_context;
	const std::shared_ptr<switchboard> sb;
	const std::shared_ptr<pose_prediction> pp;

	std::unique_ptr<reader_latest<pose_type>> _m_slow_pose;
	// std::unique_ptr<reader_latest<imu_cam_type>> _m_imu_cam_data;
	GLFWwindow* gui_window;

	uint8_t test_pattern[TEST_PATTERN_WIDTH][TEST_PATTERN_HEIGHT];

	Eigen::Vector3d view_euler = Eigen::Vector3d::Zero();
	Eigen::Vector2d last_mouse_pos = Eigen::Vector2d::Zero();
	Eigen::Vector2d mouse_velocity = Eigen::Vector2d::Zero();
	bool beingDragged = false;

	float view_dist = 3.0;

	bool follow_headset = true;

	double lastTime;

	// Currently, the GL demo app applies this offset to the camera view.
	// This is just to make it look nicer with the included SLAM dataset.
	// Therefore, the debug view also applies this pose offset.
	Eigen::Vector3f tracking_position_offset = Eigen::Vector3f{5.0f, 2.0f, -3.0f};


	const imu_cam_type* last_datum_with_images = NULL;
	// std::vector<std::optional<cv::Mat>> camera_data = {std::nullopt, std::nullopt};
	GLuint camera_textures[2];
	Eigen::Vector2i camera_texture_sizes[2] = {Eigen::Vector2i::Zero(), Eigen::Vector2i::Zero()};

	GLuint demo_vao;
	GLuint demoShaderProgram;

	GLuint vertexPosAttr;
	GLuint vertexNormalAttr;
	GLuint modelViewAttr;
	GLuint projectionAttr;

	GLuint colorUniform;

	// Scenery
	DebugDrawable groundObject = DebugDrawable({0.1, 0.2, 0.1, 1.0});
	DebugDrawable waterObject =  DebugDrawable({0.0, 0.3, 0.5, 1.0});
	DebugDrawable treesObject =  DebugDrawable({0.0, 0.3, 0.0, 1.0});
	DebugDrawable rocksObject =  DebugDrawable({0.3, 0.3, 0.3, 1.0});

	// Headset debug model
	DebugDrawable headsetObject = DebugDrawable({0.3, 0.3, 0.3, 1.0});

	ksAlgebra::ksMatrix4x4f basicProjection;

public:
	/* compatibility interface */

	// Debug view application overrides _p_start to control its own lifecycle/scheduling.
	virtual void start() override {
		// The "imu_cam" topic is not really a topic, in the current implementation.
		// It serves more as an event stream. Camera frames are only available on this topic
		// the very split second they are made available. Subsequently published packets to this
		// topic do not contain the camera frames.
   		sb->schedule<imu_cam_type>(id, "imu_cam", [&](const imu_cam_type *datum) {
        	this->imu_cam_handler(datum);
    	});

		glfwWindowHint(GLFW_VISIBLE, GL_TRUE);
		const char* glsl_version = "#version 430 core";
		glfwWindowHint(GLFW_CONTEXT_VERSION_MAJOR, 4);
		glfwWindowHint(GLFW_CONTEXT_VERSION_MINOR, 3);
		glfwWindowHint(GLFW_OPENGL_FORWARD_COMPAT, GL_TRUE);
		glfwWindowHint(GLFW_OPENGL_PROFILE, GLFW_OPENGL_CORE_PROFILE);

		gui_window = glfwCreateWindow(1600, 1000, "ILLIXR Debug View", NULL, NULL);
		glfwSetWindowSize(gui_window, 1600, 1000);

		if(gui_window == NULL){
			std::cerr << "Debug view couldn't create window." << std::endl;
		}

		glfwMakeContextCurrent(gui_window);
		glfwSwapInterval(1); // Enable vsync!

		glEnable              ( GL_DEBUG_OUTPUT );
		glDebugMessageCallback( MessageCallback, 0 );
		
		// Init and verify GLEW
		if(glewInit()){
			std::cerr << "Failed to init GLEW" << std::endl;
			glfwDestroyWindow(gui_window);
		}

		// Initialize IMGUI context.
		IMGUI_CHECKVERSION();
    	ImGui::CreateContext();
		// Dark theme, of course.
		ImGui::StyleColorsDark();
		// Init IMGUI for OpenGL
		ImGui_ImplGlfw_InitForOpenGL(gui_window, true);
    	ImGui_ImplOpenGL3_Init(glsl_version);

		// Create and bind global VAO object
		glGenVertexArrays(1, &demo_vao);
    	glBindVertexArray(demo_vao);

		demoShaderProgram = init_and_link(blocki_vertex_shader, blocki_fragment_shader);
		std::cout << "Demo app shader program is program " << demoShaderProgram << std::endl;

		vertexPosAttr = glGetAttribLocation(demoShaderProgram, "vertexPosition");
		vertexNormalAttr = glGetAttribLocation(demoShaderProgram, "vertexNormal");
		modelViewAttr = glGetUniformLocation(demoShaderProgram, "u_modelview");
		projectionAttr = glGetUniformLocation(demoShaderProgram, "u_projection");

		colorUniform = glGetUniformLocation(demoShaderProgram, "u_color");

		groundObject.init(vertexPosAttr,
			vertexNormalAttr,
			colorUniform,
			Ground_plane_NUM_TRIANGLES,
			&(Ground_Plane_vertex_data[0]),
			&(Ground_Plane_normal_data[0]),
			GL_STATIC_DRAW
		);

		waterObject.init(vertexPosAttr,
			vertexNormalAttr,
			colorUniform,
			Water_plane001_NUM_TRIANGLES,
			&(Water_Plane001_vertex_data[0]),
			&(Water_Plane001_normal_data[0]),
			GL_STATIC_DRAW
		);

		treesObject.init(vertexPosAttr,
			vertexNormalAttr,
			colorUniform,
			Trees_cone_NUM_TRIANGLES,
			&(Trees_Cone_vertex_data[0]),
			&(Trees_Cone_normal_data[0]),
			GL_STATIC_DRAW
		);

		rocksObject.init(vertexPosAttr,
			vertexNormalAttr,
			colorUniform,
			Rocks_plane002_NUM_TRIANGLES,
			&(Rocks_Plane002_vertex_data[0]),
			&(Rocks_Plane002_normal_data[0]),
			GL_STATIC_DRAW
		);

		headsetObject.init(vertexPosAttr,
			vertexNormalAttr,
			colorUniform,
			headset_NUM_TRIANGLES,
			&(headset_vertex_data[0]),
			&(headset_normal_data[0]),
			GL_DYNAMIC_DRAW
		);

		// Generate fun test pattern for missing camera images.
		for(unsigned x = 0; x < TEST_PATTERN_WIDTH; x++){
			for(unsigned y = 0; y < TEST_PATTERN_HEIGHT; y++){
				test_pattern[x][y] = ((x+y) % 6 == 0) ? 255 : 0;
			}
		}

		glGenTextures(2, &(camera_textures[0]));
		glBindTexture(GL_TEXTURE_2D, camera_textures[0]);
		glTexParameteri(GL_TEXTURE_2D, GL_TEXTURE_MIN_FILTER, GL_LINEAR);
		glTexParameteri(GL_TEXTURE_2D, GL_TEXTURE_MAG_FILTER, GL_LINEAR);
		glBindTexture(GL_TEXTURE_2D, camera_textures[1]);
		glTexParameteri(GL_TEXTURE_2D, GL_TEXTURE_MIN_FILTER, GL_LINEAR);
		glTexParameteri(GL_TEXTURE_2D, GL_TEXTURE_MAG_FILTER, GL_LINEAR);

		// Construct a basic perspective projection
		ksAlgebra::ksMatrix4x4f_CreateProjectionFov( &basicProjection, 40.0f, 40.0f, 40.0f, 40.0f, 0.03f, 20.0f );

		glfwMakeContextCurrent(NULL);

		lastTime = glfwGetTime();

		threadloop::start();
	}

	virtual ~debugview() override {
		ImGui_ImplOpenGL3_Shutdown();
		ImGui_ImplGlfw_Shutdown();
		ImGui::DestroyContext();

		glfwDestroyWindow(gui_window);
		glfwTerminate();
	}
};

PLUGIN_MAIN(debugview);<|MERGE_RESOLUTION|>--- conflicted
+++ resolved
@@ -328,12 +328,8 @@
 
 			const fast_pose_type fast_pose = pp->get_fast_pose();
 
-<<<<<<< HEAD
-=======
 			if(pp->fast_pose_reliable()) {
 				const pose_type pose = fast_pose.pose;
-
->>>>>>> 5a8ef926
 				Eigen::Quaternionf combinedQuat = pose.orientation;
 				headsetPose = generateHeadsetTransform(pose.position, combinedQuat, tracking_position_offset);
 			}
