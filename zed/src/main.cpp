--- conflicted
+++ resolved
@@ -87,13 +87,9 @@
 
   cv::Mat imageL_ocv;
   cv::Mat imageR_ocv;
-<<<<<<< HEAD
   record_coalescer it_log;
-=======
   cv::Mat grayL_ocv;
   cv::Mat grayR_ocv;
-  metric_coalescer it_log;
->>>>>>> b77967fd
 
 protected:
 	virtual skip_option _p_should_skip() override {
