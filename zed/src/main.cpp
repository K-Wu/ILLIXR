--- conflicted
+++ resolved
@@ -198,19 +198,16 @@
             imu_time,
         });
 
-<<<<<<< HEAD
-				if (rgb && depth) {
-					_m_rgb_depth->put(new rgb_depth_type{
-							rgb,
-							depth
-						});
-				}
-=======
+        if (rgb && depth) {
+            _m_rgb_depth->put(new rgb_depth_type{
+                    rgb,
+                    depth
+            });
+        }
         auto imu_integrator_params = new imu_integrator_seq{
 			.seq = static_cast<int>(++_imu_integrator_seq),
 		};
 		_m_imu_integrator->put(imu_integrator_params);
->>>>>>> df8a7bb8
 
         last_imu_ts = sensors_data.imu.timestamp;
     }
@@ -222,11 +219,8 @@
     const std::shared_ptr<switchboard> sb;
     std::unique_ptr<writer<imu_cam_type>> _m_imu_cam;
     std::unique_ptr<reader_latest<cam_type>> _m_cam_type;
-<<<<<<< HEAD
-		std::unique_ptr<writer<rgb_depth_type>> _m_rgb_depth;
-=======
+    std::unique_ptr<writer<rgb_depth_type>> _m_rgb_depth;
     std::unique_ptr<writer<imu_integrator_seq>> _m_imu_integrator;
->>>>>>> df8a7bb8
 
     // IMU
     SensorsData sensors_data;
