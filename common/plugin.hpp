#pragma once

#include "phonebook.hpp"

namespace ILLIXR {

	/**
	 * @brief A dynamically-loadable plugin for Spindle.
	 */
	class plugin {
	public:
		/**
		 * @brief A method which Spindle calls when it starts the component.
		 * 
		 * This is necessary for actions which have to be started after constructions, such as
		 * threads. These cannot be started in the constructor because virtual methods don't work in
		 * consturctors.
		 *
		 * There is no `stop()` because destructor should be considered analagous.
		 */
		virtual void start() { };

		const std::string& get_name() { return name; }

		plugin(const std::string& name_, phonebook* pb_)
			: pb{pb_}
			, name{name_}
		{ }

		virtual ~plugin() { }

	protected:
		const phonebook* pb;

	private:
		const std::string name;
	};

#define PLUGIN_MAIN(plugin_class)                                   \
<<<<<<< HEAD
    extern "C" plugin* this_plugin_factory(phonebook* pb) {         \
=======
    extern "C" plugin* plugin_factory(phonebook* pb) {              \
>>>>>>> 36f6110e
        plugin_class* obj = new plugin_class {#plugin_class, pb};   \
        obj->start();                                               \
        return obj;                                                 \
    }
}<|MERGE_RESOLUTION|>--- conflicted
+++ resolved
@@ -37,11 +37,7 @@
 	};
 
 #define PLUGIN_MAIN(plugin_class)                                   \
-<<<<<<< HEAD
     extern "C" plugin* this_plugin_factory(phonebook* pb) {         \
-=======
-    extern "C" plugin* plugin_factory(phonebook* pb) {              \
->>>>>>> 36f6110e
         plugin_class* obj = new plugin_class {#plugin_class, pb};   \
         obj->start();                                               \
         return obj;                                                 \
