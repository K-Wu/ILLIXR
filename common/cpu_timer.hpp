#pragma once

#include <cstdlib>
#include <string>
#include <sstream>
#include <chrono>
#include <cerrno>
#include <cstring>
#include <ctime>
#include <iostream>
#include <functional>
#include <thread>

/**
 * @brief A C++ translation of [clock_gettime][1]
 *
 * [1]: https://linux.die.net/man/3/clock_gettime
 *
 */
static inline std::chrono::nanoseconds
cpp_clock_gettime(clockid_t clock_id) {
<<<<<<< HEAD
	/* This ensures the compiler won't reorder this function call; Pretend like it has memory side-effects. */
	asm volatile (""
				  : /* OutputOperands */
				  : /* InputOperands */
				  : "memory" /* Clobbers */);
=======
>>>>>>> 36f6110e
    struct timespec ts;
    if (clock_gettime(clock_id, &ts)) {
        throw std::runtime_error{std::string{"clock_gettime returned "} + strerror(errno)};
    }
    return std::chrono::seconds{ts.tv_sec} + std::chrono::nanoseconds{ts.tv_nsec};
}

/**
 * @brief Gets the CPU time for the calling thread.
 */
static inline std::chrono::nanoseconds
thread_cpu_time() {
    return cpp_clock_gettime(CLOCK_THREAD_CPUTIME_ID);
}

/**
 * @brief a timer that times until the end of the code block ([RAII]).
 *
 * See [[2][2]] for how code-blocks are defined in C++.
 *
 * `now` can be any type that takes no arguments and returns a
 * subtractable type.
 *
 * Example usage:
 *
 * \code{.cpp}
 * {
 *     // stuff that won't get timed.
 *     std::chrono::nanoseconds ns;
 *     timer<decltype((thread_cpu_time))> timer_obj {thread_cpu_time, ns};
 *     // stuff that gets timed.
 * }
 * // stuff that won't get timed.
 * std::cout << ns.count() << std::endl;
 * \endcode
 *
 * [1]: https://en.wikipedia.org/wiki/Resource_acquisition_is_initialization
 * [2]: https://www.geeksforgeeks.org/anonymous-classes-in-cpp/
 *
 */
template <
    typename now_fn,
    typename time_point = decltype(std::declval<now_fn>()()),
    typename durationt = decltype(std::declval<time_point>() - std::declval<time_point>())
    >
class timer {
public:
    timer(const now_fn& now, durationt& _duration)
        : _p_now{now} , _p_duration{_duration} {
        _p_start = _p_now();
    }

    ~timer() {
        _p_duration = _p_now() - _p_start;
    }

private:
    const now_fn& _p_now;
    durationt& _p_duration;
    time_point _p_start;
};

template <typename Duration, typename Out = decltype(std::declval<Duration>().count())>
typename std::enable_if<std::is_integral<Out>::value, Out>::type
count_duration(Duration t) {
	return std::chrono::duration_cast<
		std::chrono::nanoseconds,
		typename Duration::rep,
		typename Duration::period
		>(t).count();
}

template <typename Duration>
typename std::enable_if<std::is_integral<Duration>::value, Duration>::type
count_duration(Duration t) {
	return t;
}

/**
 * @brief Like timer, but prints the output.
 *
 * See PRINT_CPU_TIME_FOR_THIS_BLOCK(name)
 *
 */
template <
    typename now_fn,
    typename time_point = decltype(std::declval<now_fn>()()),
    typename duration = decltype(std::declval<time_point>() - std::declval<time_point>())
    >
class print_timer {
public:
private:
    class print_in_destructor {
    public:
        print_in_destructor(const std::string& account_name, const duration& _duration)
            : _p_account_name{account_name}
            , _p_duration{_duration}
        { }
        ~print_in_destructor() {
            std::ostringstream os;
            os << "cpu_timer," << _p_account_name << "," << count_duration<duration>(_p_duration) << "\n";
<<<<<<< HEAD
			if (rand() % 100 == 0) {
				os << "cpu_timer.hpp is DEPRECATED. See logging.hpp.\n";
			}
=======
>>>>>>> 36f6110e
            std::cout << os.str() << std::flush;
        }
    private:
        const std::string _p_account_name;
        const duration& _p_duration;
    };

    // NOTE that the destructors get called in reverse order!
    // This is important, because _p_timer's destructor records the timing information
    // Then, _p_print_in_destructor prints it
    // Then, we can destroy _p_duration.
    duration _p_duration;
    const print_in_destructor _p_print_in_destructor;
    const timer<now_fn, time_point, duration> _p_timer;
public:
    print_timer(const std::string& name, const now_fn& now)
        : _p_print_in_destructor{name, _p_duration}
        , _p_timer{now, _p_duration}
    { }
};

#define PRINT_CPU_TIME_FOR_THIS_BLOCK(name)                                 \
    print_timer<decltype((thread_cpu_time))> PRINT_CPU_TIME_FOR_THIS_BLOCK {name, thread_cpu_time};

#define PRINT_WALL_TIME_FOR_THIS_BLOCK(name)                                    \
    print_timer<decltype((std::chrono::high_resolution_clock::now))> PRINT_WALL_TIME_FOR_THIS_BLOCK {name, std::chrono::high_resolution_clock::now};

/**
 * @brief Use this in place of std::thread(...) to print times.
 */
template< class Function, class... Args >
std::thread timed_thread(const std::string& account_name, Function&& f, Args&&... args) {
    // Unfortunately we make copies of f and args.
    // According to StackOverflow, this is unavoidable.
    // See Sam Varshavchik's comment on https://stackoverflow.com/a/62380971/1078199
    return std::thread([=] {
        {   PRINT_CPU_TIME_FOR_THIS_BLOCK(account_name);
            std::invoke(f, args...);
        }
    });
}<|MERGE_RESOLUTION|>--- conflicted
+++ resolved
@@ -19,14 +19,11 @@
  */
 static inline std::chrono::nanoseconds
 cpp_clock_gettime(clockid_t clock_id) {
-<<<<<<< HEAD
 	/* This ensures the compiler won't reorder this function call; Pretend like it has memory side-effects. */
 	asm volatile (""
 				  : /* OutputOperands */
 				  : /* InputOperands */
 				  : "memory" /* Clobbers */);
-=======
->>>>>>> 36f6110e
     struct timespec ts;
     if (clock_gettime(clock_id, &ts)) {
         throw std::runtime_error{std::string{"clock_gettime returned "} + strerror(errno)};
@@ -128,13 +125,9 @@
         ~print_in_destructor() {
             std::ostringstream os;
             os << "cpu_timer," << _p_account_name << "," << count_duration<duration>(_p_duration) << "\n";
-<<<<<<< HEAD
 			if (rand() % 100 == 0) {
 				os << "cpu_timer.hpp is DEPRECATED. See logging.hpp.\n";
 			}
-=======
->>>>>>> 36f6110e
-            std::cout << os.str() << std::flush;
         }
     private:
         const std::string _p_account_name;
