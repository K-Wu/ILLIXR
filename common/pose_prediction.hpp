#include "phonebook.hpp"
#include "data_format.hpp"

using namespace ILLIXR;

class pose_prediction : public phonebook::service {
public:
	virtual fast_pose_type get_fast_pose() const = 0;
	virtual pose_type get_true_pose() const = 0;
	virtual fast_pose_type get_fast_pose(time_type future_time) const = 0;
	virtual bool fast_pose_reliable() const = 0;
	virtual bool true_pose_reliable() const = 0;
	virtual void set_offset(const Eigen::Quaternionf& orientation) = 0;
<<<<<<< HEAD
	virtual Eigen::Quaternionf get_offset() = 0;
=======
	virtual Eigen::Quaternionf get_offset() const = 0;
>>>>>>> f3387f7b
	virtual ~pose_prediction() { }
};<|MERGE_RESOLUTION|>--- conflicted
+++ resolved
@@ -11,10 +11,6 @@
 	virtual bool fast_pose_reliable() const = 0;
 	virtual bool true_pose_reliable() const = 0;
 	virtual void set_offset(const Eigen::Quaternionf& orientation) = 0;
-<<<<<<< HEAD
-	virtual Eigen::Quaternionf get_offset() = 0;
-=======
 	virtual Eigen::Quaternionf get_offset() const = 0;
->>>>>>> f3387f7b
 	virtual ~pose_prediction() { }
 };