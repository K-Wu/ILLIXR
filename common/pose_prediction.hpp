--- conflicted
+++ resolved
@@ -5,16 +5,8 @@
 
 class pose_prediction : public phonebook::service {
 public:
-<<<<<<< HEAD
-	pose_prediction(std::string name_, phonebook* pb_)
-		: plugin{name_, pb_} { }
-
-    virtual pose_type* get_fast_pose() = 0;
-    virtual pose_type* get_fast_true_pose() = 0;
-=======
     virtual pose_type get_fast_pose() const = 0;
     virtual pose_type get_true_pose() const = 0;
 	virtual bool fast_pose_reliable() const = 0;
 	virtual bool true_pose_reliable() const = 0;
->>>>>>> 3076aba3
 };