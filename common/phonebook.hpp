#ifndef PHONEBOOK_HH
#define PHONEBOOK_HH

#include <typeindex>
#include <stdexcept>
#include <cassert>
#include <mutex>
#include <memory>
#include <unordered_map>

namespace ILLIXR {

	/**
	 * @brief A [service locator][1] for ILLIXR.
	 *
	 * This will be explained through an exmaple: Suppose one dynamically-loaded plugin, `A_plugin`,
	 * needs a service, `B_service`, provided by another, `B_plugin`. `A_plugin` cannot statically
	 * construct a `B_service`, because the implementation `B_plugin` is dynamically
	 * loaded. However, `B_plugin` can register an implementation of `B_service` when it is loaded,
	 * and `A_plugin` can lookup that implementation without knowing it.
	 *
	 * `B_service.hpp` in `common`:
	 * \code{.cpp}
	 * class B_service {
	 * public:
	 *     virtual void frobnicate(foo data) = 0;
	 * };
	 * \endcode
	 *
	 * `B_plugin.hpp`:
	 * \code{.cpp}
	 * class B_impl : public B_service {
	 * public:
	 *     virtual void frobnicate(foo data) {
	 *         // ...
	 *     }
	 * };
	 * void blah_blah(phonebook* pb) {
	 *     // Expose `this` as the "official" implementation of `B_service` for this run.
	 *     pb->register_impl<B_service>(new B_impl);
	 * }
	 * \endcode
	 * 
	 * `A_plugin.cpp`:
	 * \code{.cpp}
	 * #include "B_service.hpp"
	 * void blah_blah(phonebook* pb) {
	 *     B_service* b = pb->lookup_impl<B_service>();
	 *     b->frobnicate(data);
	 * }
	 * \endcode
	 *
	 * If the implementation of `B_service` is not known to `A_plugin` (the usual case), `B_service
	 * should be an [abstract class][2]. In either case `B_service` should be in `common`, so both
	 * plugins can refer to it.
	 *
	 * One could even selectively return a different implementation of `B_service` depending on the
	 * caller (through the parameters), but we have not encountered the need for that yet.
	 * 
	 * [1]: https://en.wikipedia.org/wiki/Service_locator_pattern
	 * [2]: https://en.wikibooks.org/wiki/C%2B%2B_Programming/Classes/Abstract_Classes
	 */
	class phonebook {
		/*
		  Proof of thread-safety:
		  - Since all instance members are private, acquiring a lock in each method implies the class is datarace-free.
		  - Since there is only one lock and this does not call any code containing locks, this is deadlock-free.
		  - Both of these methods are only used during initialization, so the locks are not contended in steady-state.

		  However, to write a correct program, one must also check the thread-safety of the elements
		  inserted into this class by the caller.
		*/

	public:

		/**
		 * @brief A 'service' that can be registered in the phonebook.
		 * 
		 * These must be 'destructible', have a virtual destructor that phonebook can call in its
		 * destructor.
		 */
		class service {
		public:
			/**
			 */
<<<<<<< HEAD
			virtual ~service() {}
=======
			virtual ~service() { }
>>>>>>> 4136f2e8
		};

		/**
		 * @brief Registers an implementation of @p baseclass for future calls to lookup.
		 *
		 * This overwwrites any existing implementation of @p baseclass.
		 *
		 * Safe to be called from any thread.
		 *
		 * The implementation will be owned by phonebook (phonebook calls `delete`).
		 */
		template <typename specific_service>
<<<<<<< HEAD
		void register_impl(std::unique_ptr<specific_service>&& impl) {
			const std::lock_guard<std::mutex> lock{_m_mutex};
			const std::type_index type_index = std::type_index(typeid(specific_service));
			_m_registry.erase(type_index);
			_m_registry.try_emplace(type_index, std::move(impl));
=======
		void register_impl(std::shared_ptr<specific_service> impl) {
			const std::lock_guard<std::mutex> lock{_m_mutex};

			const std::type_index type_index = std::type_index(typeid(specific_service));
			_m_registry.erase(type_index);
			_m_registry.try_emplace(type_index, impl);
>>>>>>> 4136f2e8
		}

		/**
		 * @brief Look up an implementation of @p specific_service, which should be registered first.
		 *
		 * Safe to be called from any thread.
		 *
		 * Do not call `delete` on the returned object; it is still managed by phonebook.
		 *
		 * @throws if an implementation is not already registered.
		 */
		template <typename specific_service>
<<<<<<< HEAD
		specific_service* lookup_impl() {
			const std::lock_guard<std::mutex> lock{_m_mutex};

			// TODO: this function should use C++20 "std::exempt_ptr"
			// It's a borrow of a std::unique_ptr
			// I guarantee that phonebook will outlive this reference

			const std::type_index type_index = std::type_index(typeid(specific_service));

			// if this assert fails, and there are no duplicate base classes, ensure the hash_code's are unique.
			if (_m_registry.count(type_index) != 1) {
				throw std::runtime_error{"Attempted to lookup an unregistered implementation " + std::string{type_index.name()}};
			}
			service* this_service = _m_registry.at(type_index).get();
			assert(this_service);
			specific_service* this_specific_service = dynamic_cast<specific_service*>(this_service);
			assert(this_specific_service);
			return this_specific_service;
		}
=======
		std::shared_ptr<specific_service> lookup_impl() const {
			const std::lock_guard<std::mutex> lock{_m_mutex};
>>>>>>> 4136f2e8

			const std::type_index type_index = std::type_index(typeid(specific_service));

			// if this assert fails, and there are no duplicate base classes, ensure the hash_code's are unique.
			if (_m_registry.count(type_index) != 1) {
				throw std::runtime_error{"Attempted to lookup an unregistered implementation " + std::string{type_index.name()}};
			}

			std::shared_ptr<service> this_service = _m_registry.at(type_index);
			assert(this_service);

			std::shared_ptr<specific_service> this_specific_service = std::dynamic_pointer_cast<specific_service>(this_service);
			assert(this_specific_service);

			return this_specific_service;
		}

	private:
<<<<<<< HEAD
		std::unordered_map<std::type_index, std::unique_ptr<service>> _m_registry;
		std::mutex _m_mutex;
=======
		std::unordered_map<std::type_index, const std::shared_ptr<service>> _m_registry;
		mutable std::mutex _m_mutex;
>>>>>>> 4136f2e8
	};
}

#endif<|MERGE_RESOLUTION|>--- conflicted
+++ resolved
@@ -3,6 +3,7 @@
 
 #include <typeindex>
 #include <stdexcept>
+#include <iostream>
 #include <cassert>
 #include <mutex>
 #include <memory>
@@ -83,11 +84,7 @@
 		public:
 			/**
 			 */
-<<<<<<< HEAD
-			virtual ~service() {}
-=======
 			virtual ~service() { }
->>>>>>> 4136f2e8
 		};
 
 		/**
@@ -100,20 +97,14 @@
 		 * The implementation will be owned by phonebook (phonebook calls `delete`).
 		 */
 		template <typename specific_service>
-<<<<<<< HEAD
-		void register_impl(std::unique_ptr<specific_service>&& impl) {
+		void register_impl(const std::shared_ptr<specific_service> impl) {
 			const std::lock_guard<std::mutex> lock{_m_mutex};
-			const std::type_index type_index = std::type_index(typeid(specific_service));
-			_m_registry.erase(type_index);
-			_m_registry.try_emplace(type_index, std::move(impl));
-=======
-		void register_impl(std::shared_ptr<specific_service> impl) {
-			const std::lock_guard<std::mutex> lock{_m_mutex};
+
+			// std::cerr << "phonebook: register_impl<" << typeid(specific_service).name() << ">(" << impl.get() << ")" << std::endl;
 
 			const std::type_index type_index = std::type_index(typeid(specific_service));
 			_m_registry.erase(type_index);
 			_m_registry.try_emplace(type_index, impl);
->>>>>>> 4136f2e8
 		}
 
 		/**
@@ -126,30 +117,10 @@
 		 * @throws if an implementation is not already registered.
 		 */
 		template <typename specific_service>
-<<<<<<< HEAD
-		specific_service* lookup_impl() {
+		std::shared_ptr<specific_service> lookup_impl() const {
 			const std::lock_guard<std::mutex> lock{_m_mutex};
 
-			// TODO: this function should use C++20 "std::exempt_ptr"
-			// It's a borrow of a std::unique_ptr
-			// I guarantee that phonebook will outlive this reference
-
-			const std::type_index type_index = std::type_index(typeid(specific_service));
-
-			// if this assert fails, and there are no duplicate base classes, ensure the hash_code's are unique.
-			if (_m_registry.count(type_index) != 1) {
-				throw std::runtime_error{"Attempted to lookup an unregistered implementation " + std::string{type_index.name()}};
-			}
-			service* this_service = _m_registry.at(type_index).get();
-			assert(this_service);
-			specific_service* this_specific_service = dynamic_cast<specific_service*>(this_service);
-			assert(this_specific_service);
-			return this_specific_service;
-		}
-=======
-		std::shared_ptr<specific_service> lookup_impl() const {
-			const std::lock_guard<std::mutex> lock{_m_mutex};
->>>>>>> 4136f2e8
+			// std::cerr << "phonebook: lookup_impl<" << typeid(specific_service).name() << ">()" << std::endl;
 
 			const std::type_index type_index = std::type_index(typeid(specific_service));
 
@@ -168,13 +139,8 @@
 		}
 
 	private:
-<<<<<<< HEAD
-		std::unordered_map<std::type_index, std::unique_ptr<service>> _m_registry;
-		std::mutex _m_mutex;
-=======
 		std::unordered_map<std::type_index, const std::shared_ptr<service>> _m_registry;
 		mutable std::mutex _m_mutex;
->>>>>>> 4136f2e8
 	};
 }
 
