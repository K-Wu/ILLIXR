--- conflicted
+++ resolved
@@ -7,34 +7,6 @@
 
 #include <opencv2/core/mat.hpp>
 #include <eigen3/Eigen/Dense>
-<<<<<<< HEAD
-=======
-
-namespace ILLIXR {
-
-typedef std::chrono::time_point<std::chrono::system_clock> time_type;
-
-typedef struct {
-	time_type time;
-	Eigen::Vector3d angular_v;
-	Eigen::Vector3d linear_a;
-} imu_type;
-
-typedef struct {
-	time_type time;
-	std::unique_ptr<cv::Mat> img0;
-	std::unique_ptr<cv::Mat> img1;
-} cam_type;
-
-typedef struct {
-	Eigen::Vector3d position;
-	Eigen::Quaterniond orientation;
-	Eigen::Matrix3d rot_mat;
-} pose_type;
->>>>>>> a6d90bee
-
-#include "GL/gl.h"
-#include <GLFW/glfw3.h> // This is... ew. Look into making this more modular/generalized.
 
 namespace ILLIXR {
 	typedef std::chrono::time_point<std::chrono::system_clock> time_type;
