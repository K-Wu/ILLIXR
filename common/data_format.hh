--- conflicted
+++ resolved
@@ -41,7 +41,6 @@
 		std::chrono::time_point<std::chrono::system_clock> sample_time; 
 	};
 
-<<<<<<< HEAD
 	// Struct that will hold the linear accel and gyro readings from an IMU
 	struct imu_measurement_t {
 		float ax, ay, az;
@@ -54,20 +53,11 @@
 		std::chrono::time_point<std::chrono::system_clock> sample_time;
 	};
 
-=======
->>>>>>> c40cd67f
 	struct rendered_frame {
 		GLuint texture_handle;
 		pose_sample render_pose; // The pose used when rendering this frame.
 		std::chrono::time_point<std::chrono::system_clock> sample_time; 
 	};
-<<<<<<< HEAD
-
-	/* I use "accel" instead of "3-vector" as a datatype, because
-	this checks that you meant to use an acceleration in a certain
-	place. */
-	struct accel { };
-=======
 
 	/* I use "accel" instead of "3-vector" as a datatype, because
 	this checks that you meant to use an acceleration in a certain
@@ -97,7 +87,6 @@
 				<< pose.orientation.z << ", "
 				<< pose.orientation.w << "}";
 	}
->>>>>>> c40cd67f
 
 	// High-level HMD specification, timewarp component
 	// may/will calculate additional HMD info based on these specifications
