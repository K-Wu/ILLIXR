--- conflicted
+++ resolved
@@ -1,10 +1,6 @@
 # Using ?= makes these variables overridable
 # Simply define them before including common.mk
-<<<<<<< HEAD
-CXX := clang++
-=======
 CXX := clang++-10
->>>>>>> 66700cbe
 STDCXX ?= c++17
 DBG_FLAGS ?= -Og -g -Wall -Wextra
 OPT_FLAGS ?= -O3 -DNDEBUG -Wall -Wextra
