#pragma once

#include <iostream>
#include <chrono>
#include <memory>
#include <boost/optional.hpp>

#include <opencv2/core/mat.hpp>
#undef Success // For 'Success' conflict
#include <eigen3/Eigen/Dense>
#include <GL/gl.h>
#include <GLFW/glfw3.h>
//#undef Complex // For 'Complex' conflict
#include "phonebook.hpp" 
#include "switchboard.hpp"

// Tell gldemo and timewarp_gl to use two texture handle for left and right eye
#define USE_ALT_EYE_FORMAT
#define NANO_SEC 1000000000.0

namespace ILLIXR {

	typedef std::chrono::time_point<std::chrono::system_clock> time_type;
	typedef unsigned long long ullong;

	// Data type that combines the IMU and camera data at a certain timestamp.
	// If there is only IMU data for a certain timestamp, img0 and img1 will be null
	// time is the current UNIX time where dataset_time is the time read from the csv
	struct imu_cam_type : switchboard::event {
		time_type time;
		Eigen::Vector3f angular_v;
		Eigen::Vector3f linear_a;
		std::optional<cv::Mat> img0;
		std::optional<cv::Mat> img1;
		ullong dataset_time;
<<<<<<< Updated upstream
		imu_cam_type(time_type time_,
					 Eigen::Vector3f angular_v_,
					 Eigen::Vector3f linear_a_,
					 std::optional<cv::Mat> img0_,
					 std::optional<cv::Mat> img1_,
					 ullong dataset_time_)
			: time{time_}
			, angular_v{angular_v_}
			, linear_a{linear_a_}
			, img0{img0_}
			, img1{img1_}
			, dataset_time{dataset_time_}
		{ }
	};
=======
	} imu_cam_type;
<<<<<<< HEAD
=======

    typedef struct {
        std::optional<cv::Mat*> rgb;
        std::optional<cv::Mat*> depth;
        ullong timestamp;
    } rgb_depth_type;

	// Values needed to initialize the IMU integrator
	typedef struct {
		double gyro_noise;
		double acc_noise;
		double gyro_walk;
		double acc_walk;
		Eigen::Matrix<double,3,1> n_gravity;
		double imu_integration_sigma;
		double nominal_rate;
	} imu_params;

	// IMU biases, initialization params, and slow pose needed by the IMU integrator
	typedef struct {
		double last_cam_integration_time;
		double t_offset;
		imu_params params;
		
		Eigen::Vector3d biasAcc;
		Eigen::Vector3d biasGyro;
		Eigen::Matrix<double,3,1> position;
		Eigen::Matrix<double,3,1> velocity;
		Eigen::Quaterniond quat;

		time_type cam_time;
		time_type imu_time;
	} imu_integrator_input;
>>>>>>> Stashed changes
>>>>>>> b827d87e

    typedef struct {
        std::optional<cv::Mat*> rgb;
        std::optional<cv::Mat*> depth;
        ullong timestamp;
    } rgb_depth_type;

	// Values needed to initialize the IMU integrator
	typedef struct {
		double gyro_noise;
		double acc_noise;
		double gyro_walk;
		double acc_walk;
		Eigen::Matrix<double,3,1> n_gravity;
		double imu_integration_sigma;
		double nominal_rate;
	} imu_params;

	// IMU biases, initialization params, and slow pose needed by the IMU integrator
	typedef struct {
		double last_cam_integration_time;
		double t_offset;
		imu_params params;
		
		Eigen::Vector3d biasAcc;
		Eigen::Vector3d biasGyro;
		Eigen::Matrix<double,3,1> position;
		Eigen::Matrix<double,3,1> velocity;
		Eigen::Quaterniond quat;

		time_type cam_time;
		time_type imu_time;
	} imu_integrator_input;
>>>>>>> Stashed changes

    typedef struct {
        std::optional<cv::Mat*> rgb;
        std::optional<cv::Mat*> depth;
        ullong timestamp;
    } rgb_depth_type3;

	// Values needed to initialize the IMU integrator
	typedef struct {
		double gyro_noise;
		double acc_noise;
		double gyro_walk;
		double acc_walk;
		Eigen::Matrix<double,3,1> n_gravity;
		double imu_integration_sigma;
		double nominal_rate;
	} imu_params;

	// IMU biases, initialization params, and slow pose needed by the IMU integrator
	struct imu_integrator_input : public switchboard::event {
		double last_cam_integration_time;
		double t_offset;
		imu_params params;
		
		Eigen::Vector3d biasAcc;
		Eigen::Vector3d biasGyro;
		Eigen::Matrix<double,3,1> position;
		Eigen::Matrix<double,3,1> velocity;
		Eigen::Quaterniond quat;
		imu_integrator_input(
							 double last_cam_integration_time_,
							 double t_offset_,
							 imu_params params_,
							 Eigen::Vector3d biasAcc_,
							 Eigen::Vector3d biasGyro_,
							 Eigen::Matrix<double,3,1> position_,
							 Eigen::Matrix<double,3,1> velocity_,
							 Eigen::Quaterniond quat_
							 )
			: last_cam_integration_time{last_cam_integration_time_}
			, t_offset{t_offset_}
			, params{params_}
			, biasAcc{biasAcc_}
			, biasGyro{biasGyro_}
			, position{position_}
			, velocity{velocity_}
			, quat{quat_}
		{ }
	};

	// Output of the IMU integrator to be used by pose prediction
	struct imu_raw_type : switchboard::event{
		// Biases from the last two IMU integration iterations used by RK4 for pose predict
		Eigen::Matrix<double,3,1> w_hat;
		Eigen::Matrix<double,3,1> a_hat;
		Eigen::Matrix<double,3,1> w_hat2;
		Eigen::Matrix<double,3,1> a_hat2;

		// Faster pose propagated forwards by the IMU integrator
		Eigen::Matrix<double,3,1> pos;
		Eigen::Matrix<double,3,1> vel;
		Eigen::Quaterniond quat;
		time_type imu_time;
		imu_raw_type(Eigen::Matrix<double,3,1> w_hat_,
					 Eigen::Matrix<double,3,1> a_hat_,
					 Eigen::Matrix<double,3,1> w_hat2_,
					 Eigen::Matrix<double,3,1> a_hat2_,
					 Eigen::Matrix<double,3,1> pos_,
					 Eigen::Matrix<double,3,1> vel_,
					 Eigen::Quaterniond quat_,
					 time_type imu_time_)
			: w_hat{w_hat_}
			, a_hat{a_hat_}
			, w_hat2{w_hat2_}
			, a_hat2{a_hat2_}
			, pos{pos_}
			, vel{vel_}
			, quat{quat_}
			, imu_time{imu_time_}
		{ }
	};

	typedef struct {
	  int64_t time;
	  const unsigned char* rgb;
	  const unsigned short* depth;
	} rgb_depth_type2;

	struct pose_type : switchboard::event {
		time_type sensor_time; // Recorded time of sensor data ingestion
		Eigen::Vector3f position;
		Eigen::Quaternionf orientation;
		pose_type() { }
		pose_type(time_type sensor_time_,
				  Eigen::Vector3f position_,
				  Eigen::Quaternionf orientation_)
			: sensor_time{sensor_time_}
			, position{position_}
			, orientation{orientation_}
		{ }
	};

	typedef struct {
		pose_type pose;
		time_type predict_computed_time; // Time at which the prediction was computed
		time_type predict_target_time; // Time that prediction targeted.
	} fast_pose_type;

	typedef struct {
		int pixel[1];
	} camera_frame;

	// Using arrays as a swapchain
	// Array of left eyes, array of right eyes
	// This more closely matches the format used by Monado
	struct rendered_frame : switchboard::event {
		GLuint texture_handles[2]; // Does not change between swaps in swapchain
		GLuint swap_indices[2]; // Which element of the swapchain
		fast_pose_type render_pose; // The pose used when rendering this frame.
		std::chrono::time_point<std::chrono::system_clock> sample_time;
		std::chrono::time_point<std::chrono::system_clock> render_time;
	};

	typedef struct {
		int seq;
	} hologram_input;

	typedef struct {
		int dummy;
	} hologram_output;

	/*
	class sequence : public switchboard::event {
		bool operator==(const sequence& other) { return i == other.i; }
		bool operator!=(const sequence& other) { return i != other.i; }
		bool operator<=(const sequence& other) { return i <= other.i; }
		bool operator< (const sequence& other) { return i <  other.i; }
		bool operator>=(const sequence& other) { return i >= other.i; }
		bool operator> (const sequence& other) { return i >  other.i; }
		int64_t operator-(const sequence& other) { return i - other.i; }
		sequence operator+(int64_t other) { return sequence{i + other}; }
		void increment() {
			++i;
		}
	private:
		sequence(int64_t _i) : i{_i} { }
		int64_t i = 0;
	};
*/

	/* I use "accel" instead of "3-vector" as a datatype, because
	this checks that you meant to use an acceleration in a certain
	place. */
	struct accel { };

	// High-level HMD specification, timewarp plugin
	// may/will calculate additional HMD info based on these specifications
	struct hmd_physical_info {
		float   ipd;
		int		displayPixelsWide;
		int		displayPixelsHigh;
		float	chromaticAberration[4];
		float	K[11];
		int		visiblePixelsWide;
		int		visiblePixelsHigh;
		float	visibleMetersWide;
		float	visibleMetersHigh;
		float	lensSeparationInMeters;
		float	metersPerTanAngleAtCenter;
	};

	struct thread_info : switchboard::event {
		pid_t pid;
		std::string name;
	};
}<|MERGE_RESOLUTION|>--- conflicted
+++ resolved
@@ -33,7 +33,6 @@
 		std::optional<cv::Mat> img0;
 		std::optional<cv::Mat> img1;
 		ullong dataset_time;
-<<<<<<< Updated upstream
 		imu_cam_type(time_type time_,
 					 Eigen::Vector3f angular_v_,
 					 Eigen::Vector3f linear_a_,
@@ -48,10 +47,6 @@
 			, dataset_time{dataset_time_}
 		{ }
 	};
-=======
-	} imu_cam_type;
-<<<<<<< HEAD
-=======
 
     typedef struct {
         std::optional<cv::Mat*> rgb;
@@ -59,74 +54,12 @@
         ullong timestamp;
     } rgb_depth_type;
 
-	// Values needed to initialize the IMU integrator
-	typedef struct {
-		double gyro_noise;
-		double acc_noise;
-		double gyro_walk;
-		double acc_walk;
-		Eigen::Matrix<double,3,1> n_gravity;
-		double imu_integration_sigma;
-		double nominal_rate;
-	} imu_params;
-
-	// IMU biases, initialization params, and slow pose needed by the IMU integrator
-	typedef struct {
-		double last_cam_integration_time;
-		double t_offset;
-		imu_params params;
-		
-		Eigen::Vector3d biasAcc;
-		Eigen::Vector3d biasGyro;
-		Eigen::Matrix<double,3,1> position;
-		Eigen::Matrix<double,3,1> velocity;
-		Eigen::Quaterniond quat;
-
-		time_type cam_time;
-		time_type imu_time;
-	} imu_integrator_input;
->>>>>>> Stashed changes
->>>>>>> b827d87e
-
-    typedef struct {
-        std::optional<cv::Mat*> rgb;
-        std::optional<cv::Mat*> depth;
-        ullong timestamp;
-    } rgb_depth_type;
-
-	// Values needed to initialize the IMU integrator
-	typedef struct {
-		double gyro_noise;
-		double acc_noise;
-		double gyro_walk;
-		double acc_walk;
-		Eigen::Matrix<double,3,1> n_gravity;
-		double imu_integration_sigma;
-		double nominal_rate;
-	} imu_params;
-
-	// IMU biases, initialization params, and slow pose needed by the IMU integrator
-	typedef struct {
-		double last_cam_integration_time;
-		double t_offset;
-		imu_params params;
-		
-		Eigen::Vector3d biasAcc;
-		Eigen::Vector3d biasGyro;
-		Eigen::Matrix<double,3,1> position;
-		Eigen::Matrix<double,3,1> velocity;
-		Eigen::Quaterniond quat;
-
-		time_type cam_time;
-		time_type imu_time;
-	} imu_integrator_input;
->>>>>>> Stashed changes
-
-    typedef struct {
-        std::optional<cv::Mat*> rgb;
-        std::optional<cv::Mat*> depth;
-        ullong timestamp;
-    } rgb_depth_type3;
+
+	typedef struct {
+	  int64_t time;
+	  const unsigned char* rgb;
+	  const unsigned short* depth;
+	} rgb_depth_type2;
 
 	// Values needed to initialize the IMU integrator
 	typedef struct {
@@ -203,12 +136,6 @@
 		{ }
 	};
 
-	typedef struct {
-	  int64_t time;
-	  const unsigned char* rgb;
-	  const unsigned short* depth;
-	} rgb_depth_type2;
-
 	struct pose_type : switchboard::event {
 		time_type sensor_time; // Recorded time of sensor data ingestion
 		Eigen::Vector3f position;
@@ -295,5 +222,9 @@
 	struct thread_info : switchboard::event {
 		pid_t pid;
 		std::string name;
+		thread_info(pid_t pid_, std::string name_)
+			: pid{pid_}
+			, name{name_}
+		{ }
 	};
 }