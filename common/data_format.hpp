#pragma once

#include <iostream>
#include <chrono>
#include <memory>
#include <boost/optional.hpp>

#include <opencv2/core/mat.hpp>
#undef Success // For 'Success' conflict
#include <eigen3/Eigen/Dense>
#include <GL/gl.h>
#include <GLFW/glfw3.h>
//#undef Complex // For 'Complex' conflict
#include "phonebook.hpp" 
#include "switchboard.hpp"

// Tell gldemo and timewarp_gl to use two texture handle for left and right eye
#define USE_ALT_EYE_FORMAT
#define NANO_SEC 1000000000.0

namespace ILLIXR {

	typedef std::chrono::time_point<std::chrono::system_clock> time_type;
	typedef unsigned long long ullong;

	// Data type that combines the IMU and camera data at a certain timestamp.
	// If there is only IMU data for a certain timestamp, img0 and img1 will be null
	// time is the current UNIX time where dataset_time is the time read from the csv
	struct imu_cam_type : switchboard::event {
		time_type time;
		Eigen::Vector3f angular_v;
		Eigen::Vector3f linear_a;
		std::optional<cv::Mat> img0;
		std::optional<cv::Mat> img1;
		ullong dataset_time;
		imu_cam_type(time_type time_,
					 Eigen::Vector3f angular_v_,
					 Eigen::Vector3f linear_a_,
					 std::optional<cv::Mat> img0_,
					 std::optional<cv::Mat> img1_,
					 ullong dataset_time_)
			: time{time_}
			, angular_v{angular_v_}
			, linear_a{linear_a_}
			, img0{img0_}
			, img1{img1_}
			, dataset_time{dataset_time_}
		{ }
	};

<<<<<<< HEAD
	struct imu_raw_type : switchboard::event{
=======
    typedef struct {
        std::optional<cv::Mat*> rgb;
        std::optional<cv::Mat*> depth;
        ullong timestamp;
    } rgb_depth_type;

	// Values needed to initialize the IMU integrator
	typedef struct {
		double gyro_noise;
		double acc_noise;
		double gyro_walk;
		double acc_walk;
		Eigen::Matrix<double,3,1> n_gravity;
		double imu_integration_sigma;
		double nominal_rate;
	} imu_params;

	// IMU biases, initialization params, and slow pose needed by the IMU integrator
	typedef struct {
		double last_cam_integration_time;
		double t_offset;
		imu_params params;
		
		Eigen::Vector3d biasAcc;
		Eigen::Vector3d biasGyro;
		Eigen::Matrix<double,3,1> position;
		Eigen::Matrix<double,3,1> velocity;
		Eigen::Quaterniond quat;
	} imu_integrator_input;

	// Output of the IMU integrator to be used by pose prediction
	typedef struct {
		// Biases from the last two IMU integration iterations used by RK4 for pose predict
>>>>>>> 5c7961f2
		Eigen::Matrix<double,3,1> w_hat;
		Eigen::Matrix<double,3,1> a_hat;
		Eigen::Matrix<double,3,1> w_hat2;
		Eigen::Matrix<double,3,1> a_hat2;

		// Faster pose propagated forwards by the IMU integrator
		Eigen::Matrix<double,3,1> pos;
		Eigen::Matrix<double,3,1> vel;
		Eigen::Quaterniond quat;
		time_type imu_time;
		imu_raw_type(Eigen::Matrix<double,3,1> w_hat_,
					 Eigen::Matrix<double,3,1> a_hat_,
					 Eigen::Matrix<double,3,1> w_hat2_,
					 Eigen::Matrix<double,3,1> a_hat2_,
					 Eigen::Matrix<double,13,1> state_plus_,
					 time_type imu_time_)
			: w_hat{w_hat_}
			, a_hat{a_hat_}
			, w_hat2{w_hat2_}
			, a_hat2{a_hat2_}
			, state_plus{state_plus_}
			, imu_time{imu_time_}
		{ }
	};

	typedef struct {
<<<<<<< HEAD
	  int64_t time;
	  const unsigned char* rgb;
	  const unsigned short* depth;
	} rgb_depth_type;

	struct pose_type : switchboard::event {
=======
>>>>>>> 5c7961f2
		time_type sensor_time; // Recorded time of sensor data ingestion
		Eigen::Vector3f position;
		Eigen::Quaternionf orientation;
		pose_type() { }
		pose_type(time_type sensor_time_,
				  Eigen::Vector3f position_,
				  Eigen::Quaternionf orientation_)
			: sensor_time{sensor_time_}
			, position{position_}
			, orientation{orientation_}
		{ }
	};

	typedef struct {
		pose_type pose;
		time_type predict_computed_time; // Time at which the prediction was computed
		time_type predict_target_time; // Time that prediction targeted.
	} fast_pose_type;

	typedef struct {
		int pixel[1];
	} camera_frame;

	// Using arrays as a swapchain
	// Array of left eyes, array of right eyes
	// This more closely matches the format used by Monado
	struct rendered_frame : switchboard::event {
		GLuint texture_handles[2]; // Does not change between swaps in swapchain
		GLuint swap_indices[2]; // Which element of the swapchain
		fast_pose_type render_pose; // The pose used when rendering this frame.
		std::chrono::time_point<std::chrono::system_clock> sample_time;
		std::chrono::time_point<std::chrono::system_clock> render_time;
	};

<<<<<<< HEAD
=======
	typedef struct {
		int seq;
	} hologram_input;

	typedef struct {
		int dummy;
	} hologram_output;

	typedef struct {
		int seq;		
	} imu_integrator_seq;

>>>>>>> 5c7961f2
	/* I use "accel" instead of "3-vector" as a datatype, because
	this checks that you meant to use an acceleration in a certain
	place. */
	struct accel { };

	// High-level HMD specification, timewarp plugin
	// may/will calculate additional HMD info based on these specifications
	struct hmd_physical_info {
		float   ipd;
		int		displayPixelsWide;
		int		displayPixelsHigh;
		float	chromaticAberration[4];
		float	K[11];
		int		visiblePixelsWide;
		int		visiblePixelsHigh;
		float	visibleMetersWide;
		float	visibleMetersHigh;
		float	lensSeparationInMeters;
		float	metersPerTanAngleAtCenter;
	};
}<|MERGE_RESOLUTION|>--- conflicted
+++ resolved
@@ -48,14 +48,11 @@
 		{ }
 	};
 
-<<<<<<< HEAD
-	struct imu_raw_type : switchboard::event{
-=======
     typedef struct {
         std::optional<cv::Mat*> rgb;
         std::optional<cv::Mat*> depth;
         ullong timestamp;
-    } rgb_depth_type;
+    } rgb_depth_type3;
 
 	// Values needed to initialize the IMU integrator
 	typedef struct {
@@ -69,7 +66,7 @@
 	} imu_params;
 
 	// IMU biases, initialization params, and slow pose needed by the IMU integrator
-	typedef struct {
+	struct imu_integrator_input : public switchboard::event {
 		double last_cam_integration_time;
 		double t_offset;
 		imu_params params;
@@ -79,12 +76,30 @@
 		Eigen::Matrix<double,3,1> position;
 		Eigen::Matrix<double,3,1> velocity;
 		Eigen::Quaterniond quat;
-	} imu_integrator_input;
+		imu_integrator_input(
+							 double last_cam_integration_time_,
+							 double t_offset_,
+							 imu_params params_,
+							 Eigen::Vector3d biasAcc_,
+							 Eigen::Vector3d biasGyro_,
+							 Eigen::Matrix<double,3,1> position_,
+							 Eigen::Matrix<double,3,1> velocity_,
+							 Eigen::Quaterniond quat_
+							 )
+			: last_cam_integration_time{last_cam_integration_time_}
+			, t_offset{t_offset_}
+			, params{params_}
+			, biasAcc{biasAcc_}
+			, biasGyro{biasGyro_}
+			, position{position_}
+			, velocity{velocity_}
+			, quat{quat_}
+		{ }
+	};
 
 	// Output of the IMU integrator to be used by pose prediction
-	typedef struct {
+	struct imu_raw_type : switchboard::event{
 		// Biases from the last two IMU integration iterations used by RK4 for pose predict
->>>>>>> 5c7961f2
 		Eigen::Matrix<double,3,1> w_hat;
 		Eigen::Matrix<double,3,1> a_hat;
 		Eigen::Matrix<double,3,1> w_hat2;
@@ -99,27 +114,28 @@
 					 Eigen::Matrix<double,3,1> a_hat_,
 					 Eigen::Matrix<double,3,1> w_hat2_,
 					 Eigen::Matrix<double,3,1> a_hat2_,
-					 Eigen::Matrix<double,13,1> state_plus_,
+					 Eigen::Matrix<double,3,1> pos_,
+					 Eigen::Matrix<double,3,1> vel_,
+					 Eigen::Quaterniond quat_,
 					 time_type imu_time_)
 			: w_hat{w_hat_}
 			, a_hat{a_hat_}
 			, w_hat2{w_hat2_}
 			, a_hat2{a_hat2_}
-			, state_plus{state_plus_}
+			, pos{pos_}
+			, vel{vel_}
+			, quat{quat_}
 			, imu_time{imu_time_}
 		{ }
 	};
 
 	typedef struct {
-<<<<<<< HEAD
 	  int64_t time;
 	  const unsigned char* rgb;
 	  const unsigned short* depth;
-	} rgb_depth_type;
+	} rgb_depth_type2;
 
 	struct pose_type : switchboard::event {
-=======
->>>>>>> 5c7961f2
 		time_type sensor_time; // Recorded time of sensor data ingestion
 		Eigen::Vector3f position;
 		Eigen::Quaternionf orientation;
@@ -154,8 +170,6 @@
 		std::chrono::time_point<std::chrono::system_clock> render_time;
 	};
 
-<<<<<<< HEAD
-=======
 	typedef struct {
 		int seq;
 	} hologram_input;
@@ -164,11 +178,25 @@
 		int dummy;
 	} hologram_output;
 
-	typedef struct {
-		int seq;		
-	} imu_integrator_seq;
-
->>>>>>> 5c7961f2
+	/*
+	class sequence : public switchboard::event {
+		bool operator==(const sequence& other) { return i == other.i; }
+		bool operator!=(const sequence& other) { return i != other.i; }
+		bool operator<=(const sequence& other) { return i <= other.i; }
+		bool operator< (const sequence& other) { return i <  other.i; }
+		bool operator>=(const sequence& other) { return i >= other.i; }
+		bool operator> (const sequence& other) { return i >  other.i; }
+		int64_t operator-(const sequence& other) { return i - other.i; }
+		sequence operator+(int64_t other) { return sequence{i + other}; }
+		void increment() {
+			++i;
+		}
+	private:
+		sequence(int64_t _i) : i{_i} { }
+		int64_t i = 0;
+	};
+*/
+
 	/* I use "accel" instead of "3-vector" as a datatype, because
 	this checks that you meant to use an acceleration in a certain
 	place. */
