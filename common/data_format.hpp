--- conflicted
+++ resolved
@@ -35,15 +35,12 @@
 		ullong dataset_time;
 	} imu_cam_type;
 
-<<<<<<< HEAD
-		typedef struct {
-				std::optional<cv::Mat*> rgb;
-				std::optional<cv::Mat*> depth;
-		} rgb_depth_type;
+    typedef struct {
+        std::optional<cv::Mat*> rgb;
+        std::optional<cv::Mat*> depth;
+    } rgb_depth_type;
 
-=======
 	// Values needed to initialize the IMU integrator
->>>>>>> df8a7bb8
 	typedef struct {
 		double gyro_noise;
 		double acc_noise;
