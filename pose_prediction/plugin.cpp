--- conflicted
+++ resolved
@@ -7,16 +7,9 @@
 
 class pose_prediction_impl : public pose_prediction {
 public:
-<<<<<<< HEAD
-    pose_prediction_impl(std::string name_, phonebook* pb_)
-		: pose_prediction{name_, pb_}
-		, sb{pb->lookup_impl<switchboard>()}
-		, _m_pose{sb->subscribe_latest<pose_type>("slow_pose")}
-=======
-    pose_prediction_impl(/* non-const */ phonebook* pb)
+    pose_prediction_impl(const phonebook* const pb)
 		: sb{pb->lookup_impl<switchboard>()}
 		, _m_slow_pose{sb->subscribe_latest<pose_type>("slow_pose")}
->>>>>>> 3076aba3
         , _m_true_pose{sb->subscribe_latest<pose_type>("true_pose")}
     { }
 
@@ -62,15 +55,9 @@
 	}
 
 private:
-<<<<<<< HEAD
-    switchboard* const sb;
-    std::unique_ptr<reader_latest<pose_type>> _m_pose;
-    std::unique_ptr<reader_latest<pose_type>> _m_true_pose;
-=======
 	const std::shared_ptr<switchboard> sb;
     std::unique_ptr<reader_latest<pose_type>> _m_slow_pose;
 	std::unique_ptr<reader_latest<pose_type>> _m_true_pose;
->>>>>>> 3076aba3
     
     pose_type correct_pose(const pose_type pose) const {
         pose_type swapped_pose {pose};
@@ -97,8 +84,8 @@
 
 class pose_prediction_plugin : public plugin {
 public:
-    pose_prediction_plugin(phonebook* pb_)
-    	: pb{pb_}
+    pose_prediction_plugin(const std::string& name, phonebook* pb)
+    	: plugin{name, pb}
 	{
 		pb->register_impl<pose_prediction>(
 			std::static_pointer_cast<pose_prediction>(
@@ -106,10 +93,6 @@
 			)
 		);
 	}
-
-private:
-    phonebook* const pb;
-	const std::shared_ptr<switchboard> sb;
 };
 
 PLUGIN_MAIN(pose_prediction_plugin);