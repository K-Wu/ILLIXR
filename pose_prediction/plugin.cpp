--- conflicted
+++ resolved
@@ -9,27 +9,18 @@
 
 class pose_prediction_impl : public pose_prediction {
 public:
-	pose_prediction_impl(const phonebook* const pb)
-		: sb{pb->lookup_impl<switchboard>()}
-		, _m_slow_pose{sb->get_reader<pose_type>("slow_pose")}
-<<<<<<< HEAD
+    pose_prediction_impl(const phonebook* const pb)
+        : sb{pb->lookup_impl<switchboard>()}
+        , _m_slow_pose{sb->get_reader<pose_type>("slow_pose")}
         , _m_imu_raw{sb->get_reader<imu_raw_type>("imu_raw")}
         , _m_true_pose{sb->get_reader<pose_type>("true_pose")}
-		, _m_vsync_estimate{sb->get_reader<switchboard::event_wrapper<time_point>>("vsync_estimate")}
-		, _m_rtc{pb->lookup_impl<realtime_clock>()}
+        , _m_vsync_estimate{sb->get_reader<switchboard::event_wrapper<time_point>>("vsync_estimate")}
+        , _m_rtc{pb->lookup_impl<realtime_clock>()}
     { }
-=======
-		, _m_imu_raw{sb->get_reader<imu_raw_type>("imu_raw")}
-		, _m_true_pose{sb->get_reader<pose_type>("true_pose")}
-		, _m_vsync_estimate{sb->get_reader<switchboard::event_wrapper<time_point>>("vsync_estimate")}
-		, _m_rtc{pb->lookup_impl<realtime_clock>()}
-	{ }
->>>>>>> ddbf51ed
-
-	// No paramter get_fast_pose() should just predict to the next vsync
-	// However, we don't have vsync estimation yet.
-	// So we will predict to `now()`, as a temporary approximation
-<<<<<<< HEAD
+
+    // No paramter get_fast_pose() should just predict to the next vsync
+    // However, we don't have vsync estimation yet.
+    // So we will predict to `now()`, as a temporary approximation
     virtual fast_pose_type get_fast_pose() const override {
         switchboard::ptr<const switchboard::event_wrapper<time_point>> vsync_estimate = _m_vsync_estimate.get_ro_nullable();
 
@@ -38,7 +29,7 @@
         } else {
             return get_fast_pose(*vsync_estimate);
         }
-	}
+    }
 
     virtual pose_type get_true_pose() const override {
         switchboard::ptr<const pose_type> pose_ptr = _m_true_pose.get_ro_nullable();
@@ -61,52 +52,14 @@
                 _m_rtc->now(),
                 future_timestamp,
             };
-		}
-
-		switchboard::ptr<const imu_raw_type> imu_raw = _m_imu_raw.get_ro_nullable();
+        }
+
+        switchboard::ptr<const imu_raw_type> imu_raw = _m_imu_raw.get_ro_nullable();
         if (!imu_raw) {
-=======
-	virtual fast_pose_type get_fast_pose() const override {
-		switchboard::ptr<const switchboard::event_wrapper<time_point>> vsync_estimate = _m_vsync_estimate.get_ro_nullable();
-
-		if(vsync_estimate == nullptr) {
-			return get_fast_pose(_m_rtc->now());
-		} else {
-			return get_fast_pose(*vsync_estimate);
-		}
-	}
-
-	virtual pose_type get_true_pose() const override {
-		switchboard::ptr<const pose_type> pose_ptr = _m_true_pose.get_ro_nullable();
-		return correct_pose(
-			pose_ptr ? *pose_ptr : pose_type{
-				_m_rtc->now(),
-				Eigen::Vector3f{0, 0, 0},
-				Eigen::Quaternionf{1, 0, 0, 0},
-			}
-		);
-	}
-
-	// future_time: An absolute timepoint in the future
-	virtual fast_pose_type get_fast_pose(time_point future_timestamp) const override {
-		switchboard::ptr<const pose_type> slow_pose = _m_slow_pose.get_ro_nullable();
-		if (!slow_pose) {
-			// No slow pose, return 0
-			return fast_pose_type{
-				correct_pose(pose_type{}),
-				_m_rtc->now(),
-				future_timestamp,
-			};
-		}
-
-		switchboard::ptr<const imu_raw_type> imu_raw = _m_imu_raw.get_ro_nullable();
-		if (!imu_raw) {
->>>>>>> ddbf51ed
 #ifndef NDEBUG
-			printf("FAST POSE IS SLOW POSE!");
+            printf("FAST POSE IS SLOW POSE!\n");
 #endif
-			// No imu_raw, return slow_pose
-<<<<<<< HEAD
+            // No imu_raw, return slow_pose
             return fast_pose_type{
                 .pose = correct_pose(*slow_pose),
                 .predict_computed_time = _m_rtc->now(),
@@ -114,155 +67,125 @@
             };
         }
 
-		// slow_pose and imu_raw, do pose prediction
+        // slow_pose and imu_raw, do pose prediction
 
         double dt = std::chrono::duration_cast<std::chrono::nanoseconds>(future_timestamp - _m_rtc->now()).count();
         std::pair<Eigen::Matrix<double,13,1>, time_point> predictor_result = predict_mean_rk4(dt/NANO_SEC);
-=======
-			return fast_pose_type{
-				.pose = correct_pose(*slow_pose),
-				.predict_computed_time = _m_rtc->now(),
-				.predict_target_time = future_timestamp,
-			};
-		}
-
-		// slow_pose and imu_raw, do pose prediction
-
-		double dt = std::chrono::duration_cast<std::chrono::nanoseconds>(future_timestamp - _m_rtc->now()).count();
-		std::pair<Eigen::Matrix<double,13,1>, time_point> predictor_result = predict_mean_rk4(dt/NANO_SEC);
->>>>>>> ddbf51ed
-
-		auto state_plus = predictor_result.first;
-
-		// predictor_imu_time is the most recent IMU sample that was used to compute the prediction.
-		auto predictor_imu_time = predictor_result.second;
-		
-		pose_type predicted_pose = correct_pose({
-			predictor_imu_time,
-			Eigen::Vector3f{static_cast<float>(state_plus(4)), static_cast<float>(state_plus(5)), static_cast<float>(state_plus(6))}, 
-			Eigen::Quaternionf{static_cast<float>(state_plus(3)), static_cast<float>(state_plus(0)), static_cast<float>(state_plus(1)), static_cast<float>(state_plus(2))}
-		});
-
-		// Make the first valid fast pose be straight ahead.
-		if (first_time) {
-			std::unique_lock lock {offset_mutex};
-			// check again, now that we have mutual exclusion
-			if (first_time) {
-				first_time = false;
-				offset = predicted_pose.orientation.inverse();
-			}
-		}
-
-<<<<<<< HEAD
+
+        auto state_plus = predictor_result.first;
+
+        // predictor_imu_time is the most recent IMU sample that was used to compute the prediction.
+        auto predictor_imu_time = predictor_result.second;
+        
+        pose_type predicted_pose = correct_pose({
+            predictor_imu_time,
+            Eigen::Vector3f{static_cast<float>(state_plus(4)), static_cast<float>(state_plus(5)), static_cast<float>(state_plus(6))}, 
+            Eigen::Quaternionf{static_cast<float>(state_plus(3)), static_cast<float>(state_plus(0)), static_cast<float>(state_plus(1)), static_cast<float>(state_plus(2))}
+        });
+
+        // Make the first valid fast pose be straight ahead.
+        if (first_time) {
+            std::unique_lock lock {offset_mutex};
+            // check again, now that we have mutual exclusion
+            if (first_time) {
+                first_time = false;
+                offset = predicted_pose.orientation.inverse();
+            }
+        }
+
         // Several timestamps are logged:
-        //       - the prediction compute time (time when this prediction was computed, i.e., now)
-        //       - the prediction target (the time that was requested for this pose.)
+        //         - the prediction compute time (time when this prediction was computed, i.e., now)
+        //         - the prediction target (the time that was requested for this pose.)
         return fast_pose_type {
             .pose = predicted_pose,
             .predict_computed_time = _m_rtc->now(),
             .predict_target_time = future_timestamp
         };
     }
-=======
-		// Several timestamps are logged:
-		//		 - the prediction compute time (time when this prediction was computed, i.e., now)
-		//		 - the prediction target (the time that was requested for this pose.)
-		return fast_pose_type {
-			.pose = predicted_pose,
-			.predict_computed_time = _m_rtc->now(),
-			.predict_target_time = future_timestamp
-		};
-	}
->>>>>>> ddbf51ed
-
-	virtual void set_offset(const Eigen::Quaternionf& raw_o_times_offset) override {
-		std::unique_lock lock {offset_mutex};
-		Eigen::Quaternionf raw_o = raw_o_times_offset * offset.inverse();
-		offset = raw_o.inverse();
-		/*
-		  Now, `raw_o` is maps to the identity quaternion.
-		  Proof:
-		  apply_offset(raw_o)
-			  = raw_o * offset
-			  = raw_o * raw_o.inverse()
-			  = Identity.
-		 */
-	}
-
-	Eigen::Quaternionf apply_offset(const Eigen::Quaternionf& orientation) const {
-		std::shared_lock lock {offset_mutex};
-		return orientation * offset;
-	}
-
-
-	virtual bool fast_pose_reliable() const override {
-<<<<<<< HEAD
-		return bool(_m_slow_pose.get_ro_nullable());
-		// return _m_slow_pose.get_ro_nullable() && _m_imu_raw.get_ro_nullable();
-=======
-		return _m_slow_pose.get_ro_nullable() && _m_imu_raw.get_ro_nullable();
->>>>>>> ddbf51ed
-		/*
-		  SLAM takes some time to initialize, so initially fast_pose
-		  is unreliable.
-
-		  In such cases, we might return a fast_pose based only on the
-		  IMU data (currently, we just return a zero-pose)., and mark
-		  it as "unreliable"
-
-		  This way, there always a pose coming out of pose_prediction,
-		  representing our best guess at that time, and we indicate
-		  how reliable that guess is here.
-
-		 */
-	}
-
-	virtual bool true_pose_reliable() const override {
-		//return _m_true_pose.valid();
-		/*
-		  We do not have a "ground truth" available in all cases, such
-		  as when reading live data.
-		 */
-		return bool(_m_true_pose.get_ro_nullable());
-	}
-
-	virtual Eigen::Quaternionf get_offset() override {
-		return offset;
-	}
-	// Correct the orientation of the pose due to the lopsided IMU in the 
-	// current Dataset we are using (EuRoC)
-	virtual pose_type correct_pose(const pose_type pose) const override {
-		pose_type swapped_pose;
-
-		// Make any changes to the axes direction below
-		// This is a mapping between the coordinate system of the current 
-		// SLAM (OpenVINS) we are using and the OpenGL system.
-		swapped_pose.position.x() = -pose.position.y();
-		swapped_pose.position.y() = pose.position.z();
-		swapped_pose.position.z() = -pose.position.x();
-
-		// Make any chanes to orientation of the output below
-		// For the dataset were currently using (EuRoC), the output orientation acts as though 
-		// the "top of the head" is the forward direction, and the "eye direction" is the up direction.
-		Eigen::Quaternionf raw_o (pose.orientation.w(), -pose.orientation.y(), pose.orientation.z(), -pose.orientation.x());
-
-		swapped_pose.orientation = apply_offset(raw_o);
-		swapped_pose.sensor_time = pose.sensor_time;
-
-		return swapped_pose;
-	}
+
+    virtual void set_offset(const Eigen::Quaternionf& raw_o_times_offset) override {
+        std::unique_lock lock {offset_mutex};
+        Eigen::Quaternionf raw_o = raw_o_times_offset * offset.inverse();
+        offset = raw_o.inverse();
+        /*
+          Now, `raw_o` is maps to the identity quaternion.
+          Proof:
+          apply_offset(raw_o)
+              = raw_o * offset
+              = raw_o * raw_o.inverse()
+              = Identity.
+         */
+    }
+
+    Eigen::Quaternionf apply_offset(const Eigen::Quaternionf& orientation) const {
+        std::shared_lock lock {offset_mutex};
+        return orientation * offset;
+    }
+
+
+    virtual bool fast_pose_reliable() const override {
+        return bool(_m_slow_pose.get_ro_nullable());
+        // return _m_slow_pose.get_ro_nullable() && _m_imu_raw.get_ro_nullable();
+        /*
+          SLAM takes some time to initialize, so initially fast_pose
+          is unreliable.
+
+          In such cases, we might return a fast_pose based only on the
+          IMU data (currently, we just return a zero-pose)., and mark
+          it as "unreliable"
+
+          This way, there always a pose coming out of pose_prediction,
+          representing our best guess at that time, and we indicate
+          how reliable that guess is here.
+
+         */
+    }
+
+    virtual bool true_pose_reliable() const override {
+        //return _m_true_pose.valid();
+        /*
+          We do not have a "ground truth" available in all cases, such
+          as when reading live data.
+         */
+        return bool(_m_true_pose.get_ro_nullable());
+    }
+
+    virtual Eigen::Quaternionf get_offset() override {
+        return offset;
+    }
+    // Correct the orientation of the pose due to the lopsided IMU in the 
+    // current Dataset we are using (EuRoC)
+    virtual pose_type correct_pose(const pose_type pose) const override {
+        pose_type swapped_pose;
+
+        // Make any changes to the axes direction below
+        // This is a mapping between the coordinate system of the current 
+        // SLAM (OpenVINS) we are using and the OpenGL system.
+        swapped_pose.position.x() = -pose.position.y();
+        swapped_pose.position.y() = pose.position.z();
+        swapped_pose.position.z() = -pose.position.x();
+
+        // Make any chanes to orientation of the output below
+        // For the dataset were currently using (EuRoC), the output orientation acts as though 
+        // the "top of the head" is the forward direction, and the "eye direction" is the up direction.
+        Eigen::Quaternionf raw_o (pose.orientation.w(), -pose.orientation.y(), pose.orientation.z(), -pose.orientation.x());
+
+        swapped_pose.orientation = apply_offset(raw_o);
+        swapped_pose.sensor_time = pose.sensor_time;
+
+        return swapped_pose;
+    }
 
 private:
-	mutable std::atomic<bool> first_time{true};
-	const std::shared_ptr<switchboard> sb;
-	switchboard::reader<pose_type> _m_slow_pose;
-	switchboard::reader<imu_raw_type> _m_imu_raw;
-	switchboard::reader<pose_type> _m_true_pose;
-<<<<<<< HEAD
+    mutable std::atomic<bool> first_time{true};
+    const std::shared_ptr<switchboard> sb;
+    switchboard::reader<pose_type> _m_slow_pose;
+    switchboard::reader<imu_raw_type> _m_imu_raw;
+    switchboard::reader<pose_type> _m_true_pose;
     switchboard::reader<switchboard::event_wrapper<time_point>> _m_vsync_estimate;
-	mutable Eigen::Quaternionf offset {Eigen::Quaternionf::Identity()};
-	mutable std::shared_mutex offset_mutex;
-	std::shared_ptr<const realtime_clock> _m_rtc;
+    mutable Eigen::Quaternionf offset {Eigen::Quaternionf::Identity()};
+    mutable std::shared_mutex offset_mutex;
+    std::shared_ptr<const realtime_clock> _m_rtc;
     
 
     // Slightly modified copy of OpenVINS method found in propagator.cpp
@@ -384,10 +307,10 @@
      *
      * This is based on equation 6 in [Indirect Kalman Filter for 3D Attitude Estimation](http://mars.cs.umn.edu/tr/reports/Trawny05b.pdf):
      * \f{align*}{
-     *  \lfloor\mathbf{v}\times\rfloor =
-     *  \begin{bmatrix}
-     *  0 & -v_3 & v_2 \\ v_3 & 0 & -v_1 \\ -v_2 & v_1 & 0
-     *  \end{bmatrix}
+     *    \lfloor\mathbf{v}\times\rfloor =
+     *    \begin{bmatrix}
+     *    0 & -v_3 & v_2 \\ v_3 & 0 & -v_1 \\ -v_2 & v_1 & 0
+     *    \end{bmatrix}
      * @f}
      *
      * @param[in] w 3x1 vector to be made a skew-symmetric
@@ -406,7 +329,7 @@
      *
      * This is based on equation 62 in [Indirect Kalman Filter for 3D Attitude Estimation](http://mars.cs.umn.edu/tr/reports/Trawny05b.pdf):
      * \f{align*}{
-     *  \mathbf{R} = (2q_4^2-1)\mathbf{I}_3-2q_4\lfloor\mathbf{q}\times\rfloor+2\mathbf{q}^\top\mathbf{q}
+     *    \mathbf{R} = (2q_4^2-1)\mathbf{I}_3-2q_4\lfloor\mathbf{q}\times\rfloor+2\mathbf{q}^\top\mathbf{q}
      * @f}
      *
      * @param[in] q JPL quaternion
@@ -426,15 +349,15 @@
      * This is based on equation 9 in [Indirect Kalman Filter for 3D Attitude Estimation](http://mars.cs.umn.edu/tr/reports/Trawny05b.pdf).
      * We also enforce that the quaternion is unique by having q_4 be greater than zero.
      * \f{align*}{
-     *  \bar{q}\otimes\bar{p}=
-     *  \mathcal{L}(\bar{q})\bar{p}=
-     *  \begin{bmatrix}
-     *  q_4\mathbf{I}_3+\lfloor\mathbf{q}\times\rfloor & \mathbf{q} \\
-     *  -\mathbf{q}^\top & q_4
-     *  \end{bmatrix}
-     *  \begin{bmatrix}
-     *  \mathbf{p} \\ p_4
-     *  \end{bmatrix}
+     *    \bar{q}\otimes\bar{p}=
+     *    \mathcal{L}(\bar{q})\bar{p}=
+     *    \begin{bmatrix}
+     *    q_4\mathbf{I}_3+\lfloor\mathbf{q}\times\rfloor & \mathbf{q} \\
+     *    -\mathbf{q}^\top & q_4
+     *    \end{bmatrix}
+     *    \begin{bmatrix}
+     *    \mathbf{p} \\ p_4
+     *    \end{bmatrix}
      * @f}
      *
      * @param[in] q First JPL quaternion
@@ -457,219 +380,19 @@
         // normalize and return
         return q_t / q_t.norm();
     }
-=======
-	switchboard::reader<switchboard::event_wrapper<time_point>> _m_vsync_estimate;
-	mutable Eigen::Quaternionf offset {Eigen::Quaternionf::Identity()};
-	mutable std::shared_mutex offset_mutex;
-	std::shared_ptr<const realtime_clock> _m_rtc;
-	
-
-	// Slightly modified copy of OpenVINS method found in propagator.cpp
-	// Returns a pair of the predictor state_plus and the time associated with the
-	// most recent imu reading used to perform this prediction.
-	std::pair<Eigen::Matrix<double,13,1>,time_point> predict_mean_rk4(double dt) const {
-
-		// Pre-compute things
-		switchboard::ptr<const imu_raw_type> imu_raw = _m_imu_raw.get();
-
-		Eigen::Vector3d w_hat =imu_raw->w_hat;
-		Eigen::Vector3d a_hat = imu_raw->a_hat;
-		Eigen::Vector3d w_alpha = (imu_raw->w_hat2-imu_raw->w_hat)/dt;
-		Eigen::Vector3d a_jerk = (imu_raw->a_hat2-imu_raw->a_hat)/dt;
-
-		// y0 ================
-		Eigen::Quaterniond temp_quat = imu_raw->quat;
-		Eigen::Vector4d q_0 = {temp_quat.x(), temp_quat.y(), temp_quat.z(), temp_quat.w()};
-		Eigen::Vector3d p_0 = imu_raw->pos;
-		Eigen::Vector3d v_0 = imu_raw->vel;
-
-		// k1 ================
-		Eigen::Vector4d dq_0 = {0,0,0,1};
-		Eigen::Vector4d q0_dot = 0.5*Omega(w_hat)*dq_0;
-		Eigen::Vector3d p0_dot = v_0;
-		Eigen::Matrix3d R_Gto0 = quat_2_Rot(quat_multiply(dq_0,q_0));
-		Eigen::Vector3d v0_dot = R_Gto0.transpose()*a_hat-Eigen::Vector3d{0.0, 0.0, 9.81};
-
-		Eigen::Vector4d k1_q = q0_dot*dt;
-		Eigen::Vector3d k1_p = p0_dot*dt;
-		Eigen::Vector3d k1_v = v0_dot*dt;
-
-		// k2 ================
-		w_hat += 0.5*w_alpha*dt;
-		a_hat += 0.5*a_jerk*dt;
-
-		Eigen::Vector4d dq_1 = quatnorm(dq_0+0.5*k1_q);
-		Eigen::Vector3d v_1 = v_0+0.5*k1_v;
-
-		Eigen::Vector4d q1_dot = 0.5*Omega(w_hat)*dq_1;
-		Eigen::Vector3d p1_dot = v_1;
-		Eigen::Matrix3d R_Gto1 = quat_2_Rot(quat_multiply(dq_1,q_0));
-		Eigen::Vector3d v1_dot = R_Gto1.transpose()*a_hat-Eigen::Vector3d{0.0, 0.0, 9.81};
-
-		Eigen::Vector4d k2_q = q1_dot*dt;
-		Eigen::Vector3d k2_p = p1_dot*dt;
-		Eigen::Vector3d k2_v = v1_dot*dt;
-
-		// k3 ================
-		Eigen::Vector4d dq_2 = quatnorm(dq_0+0.5*k2_q);
-		//Eigen::Vector3d p_2 = p_0+0.5*k2_p;
-		Eigen::Vector3d v_2 = v_0+0.5*k2_v;
-
-		Eigen::Vector4d q2_dot = 0.5*Omega(w_hat)*dq_2;
-		Eigen::Vector3d p2_dot = v_2;
-		Eigen::Matrix3d R_Gto2 = quat_2_Rot(quat_multiply(dq_2,q_0));
-		Eigen::Vector3d v2_dot = R_Gto2.transpose()*a_hat-Eigen::Vector3d{0.0, 0.0, 9.81};
-
-		Eigen::Vector4d k3_q = q2_dot*dt;
-		Eigen::Vector3d k3_p = p2_dot*dt;
-		Eigen::Vector3d k3_v = v2_dot*dt;
-
-		// k4 ================
-		w_hat += 0.5*w_alpha*dt;
-		a_hat += 0.5*a_jerk*dt;
-
-		Eigen::Vector4d dq_3 = quatnorm(dq_0+k3_q);
-		//Eigen::Vector3d p_3 = p_0+k3_p;
-		Eigen::Vector3d v_3 = v_0+k3_v;
-
-		Eigen::Vector4d q3_dot = 0.5*Omega(w_hat)*dq_3;
-		Eigen::Vector3d p3_dot = v_3;
-		Eigen::Matrix3d R_Gto3 = quat_2_Rot(quat_multiply(dq_3,q_0));
-		Eigen::Vector3d v3_dot = R_Gto3.transpose()*a_hat-Eigen::Vector3d{0.0, 0.0, 9.81};
-
-		Eigen::Vector4d k4_q = q3_dot*dt;
-		Eigen::Vector3d k4_p = p3_dot*dt;
-		Eigen::Vector3d k4_v = v3_dot*dt;
-
-		// y+dt ================
-		Eigen::Matrix<double,13,1> state_plus = Eigen::Matrix<double,13,1>::Zero();
-		Eigen::Vector4d dq = quatnorm(dq_0+(1.0/6.0)*k1_q+(1.0/3.0)*k2_q+(1.0/3.0)*k3_q+(1.0/6.0)*k4_q);
-		state_plus.block(0,0,4,1) = quat_multiply(dq, q_0);
-		state_plus.block(4,0,3,1) = p_0+(1.0/6.0)*k1_p+(1.0/3.0)*k2_p+(1.0/3.0)*k3_p+(1.0/6.0)*k4_p;
-		state_plus.block(7,0,3,1) = v_0+(1.0/6.0)*k1_v+(1.0/3.0)*k2_v+(1.0/3.0)*k3_v+(1.0/6.0)*k4_v;
-
-		return {state_plus, imu_raw->imu_time};
-	}
-
-	/**
-	 * @brief Integrated quaternion from angular velocity
-	 *
-	 * See equation (48) of trawny tech report [Indirect Kalman Filter for 3D Attitude Estimation](http://mars.cs.umn.edu/tr/reports/Trawny05b.pdf).
-	 *
-	 */
-	static const inline Eigen::Matrix<double, 4, 4> Omega(Eigen::Matrix<double, 3, 1> w) {
-		Eigen::Matrix<double, 4, 4> mat;
-		mat.block(0, 0, 3, 3) = -skew_x(w);
-		mat.block(3, 0, 1, 3) = -w.transpose();
-		mat.block(0, 3, 3, 1) = w;
-		mat(3, 3) = 0;
-		return mat;
-	}
-
-	/**
-	 * @brief Normalizes a quaternion to make sure it is unit norm
-	 * @param q_t Quaternion to normalized
-	 * @return Normalized quaterion
-	 */
-	static const inline Eigen::Matrix<double, 4, 1> quatnorm(Eigen::Matrix<double, 4, 1> q_t) {
-		if (q_t(3, 0) < 0) {
-			q_t *= -1;
-		}
-		return q_t / q_t.norm();
-	}
-
-	/**
-	 * @brief Skew-symmetric matrix from a given 3x1 vector
-	 *
-	 * This is based on equation 6 in [Indirect Kalman Filter for 3D Attitude Estimation](http://mars.cs.umn.edu/tr/reports/Trawny05b.pdf):
-	 * \f{align*}{
-	 *	\lfloor\mathbf{v}\times\rfloor =
-	 *	\begin{bmatrix}
-	 *	0 & -v_3 & v_2 \\ v_3 & 0 & -v_1 \\ -v_2 & v_1 & 0
-	 *	\end{bmatrix}
-	 * @f}
-	 *
-	 * @param[in] w 3x1 vector to be made a skew-symmetric
-	 * @return 3x3 skew-symmetric matrix
-	 */
-	static const inline Eigen::Matrix<double, 3, 3> skew_x(const Eigen::Matrix<double, 3, 1> &w) {
-		Eigen::Matrix<double, 3, 3> w_x;
-		w_x << 0, -w(2), w(1),
-				w(2), 0, -w(0),
-				-w(1), w(0), 0;
-		return w_x;
-	}
-
-	/**
-	 * @brief Converts JPL quaterion to SO(3) rotation matrix
-	 *
-	 * This is based on equation 62 in [Indirect Kalman Filter for 3D Attitude Estimation](http://mars.cs.umn.edu/tr/reports/Trawny05b.pdf):
-	 * \f{align*}{
-	 *	\mathbf{R} = (2q_4^2-1)\mathbf{I}_3-2q_4\lfloor\mathbf{q}\times\rfloor+2\mathbf{q}^\top\mathbf{q}
-	 * @f}
-	 *
-	 * @param[in] q JPL quaternion
-	 * @return 3x3 SO(3) rotation matrix
-	 */
-	static const inline Eigen::Matrix<double, 3, 3> quat_2_Rot(const Eigen::Matrix<double, 4, 1> &q) {
-		Eigen::Matrix<double, 3, 3> q_x = skew_x(q.block(0, 0, 3, 1));
-		Eigen::MatrixXd Rot = (2 * std::pow(q(3, 0), 2) - 1) * Eigen::MatrixXd::Identity(3, 3)
-							  - 2 * q(3, 0) * q_x +
-							  2 * q.block(0, 0, 3, 1) * (q.block(0, 0, 3, 1).transpose());
-		return Rot;
-	}
-
-	/**
-	 * @brief Multiply two JPL quaternions
-	 *
-	 * This is based on equation 9 in [Indirect Kalman Filter for 3D Attitude Estimation](http://mars.cs.umn.edu/tr/reports/Trawny05b.pdf).
-	 * We also enforce that the quaternion is unique by having q_4 be greater than zero.
-	 * \f{align*}{
-	 *	\bar{q}\otimes\bar{p}=
-	 *	\mathcal{L}(\bar{q})\bar{p}=
-	 *	\begin{bmatrix}
-	 *	q_4\mathbf{I}_3+\lfloor\mathbf{q}\times\rfloor & \mathbf{q} \\
-	 *	-\mathbf{q}^\top & q_4
-	 *	\end{bmatrix}
-	 *	\begin{bmatrix}
-	 *	\mathbf{p} \\ p_4
-	 *	\end{bmatrix}
-	 * @f}
-	 *
-	 * @param[in] q First JPL quaternion
-	 * @param[in] p Second JPL quaternion
-	 * @return 4x1 resulting p*q quaternion
-	 */
-	static const inline Eigen::Matrix<double, 4, 1> quat_multiply(const Eigen::Matrix<double, 4, 1> &q, const Eigen::Matrix<double, 4, 1> &p) {
-		Eigen::Matrix<double, 4, 1> q_t;
-		Eigen::Matrix<double, 4, 4> Qm;
-		// create big L matrix
-		Qm.block(0, 0, 3, 3) = q(3, 0) * Eigen::MatrixXd::Identity(3, 3) - skew_x(q.block(0, 0, 3, 1));
-		Qm.block(0, 3, 3, 1) = q.block(0, 0, 3, 1);
-		Qm.block(3, 0, 1, 3) = -q.block(0, 0, 3, 1).transpose();
-		Qm(3, 3) = q(3, 0);
-		q_t = Qm * p;
-		// ensure unique by forcing q_4 to be >0
-		if (q_t(3, 0) < 0) {
-			q_t *= -1;
-		}
-		// normalize and return
-		return q_t / q_t.norm();
-	}
->>>>>>> ddbf51ed
 };
 
 class pose_prediction_plugin : public plugin {
 public:
-	pose_prediction_plugin(const std::string& name, phonebook* pb)
-		: plugin{name, pb}
-	{
-		pb->register_impl<pose_prediction>(
-			std::static_pointer_cast<pose_prediction>(
-				std::make_shared<pose_prediction_impl>(pb)
-			)
-		);
-	}
+    pose_prediction_plugin(const std::string& name, phonebook* pb)
+        : plugin{name, pb}
+    {
+        pb->register_impl<pose_prediction>(
+            std::static_pointer_cast<pose_prediction>(
+                std::make_shared<pose_prediction_impl>(pb)
+            )
+        );
+    }
 };
 
 PLUGIN_MAIN(pose_prediction_plugin);