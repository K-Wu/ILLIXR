#include <shared_mutex>
#include <eigen3/Eigen/Dense>
#include "common/phonebook.hpp"
#include "common/pose_prediction.hpp"
#include "common/data_format.hpp"
#include "common/plugin.hpp"

using namespace ILLIXR;

class pose_prediction_impl : public pose_prediction {
public:
    pose_prediction_impl(const phonebook* const pb)
		: sb{pb->lookup_impl<switchboard>()}
		, _m_slow_pose{sb->subscribe_latest<pose_type>("slow_pose")}
        , _m_imu_raw{sb->subscribe_latest<imu_raw_type>("imu_raw")}
        , _m_true_pose{sb->subscribe_latest<pose_type>("true_pose")}
        , _m_vsync_estimate{sb->subscribe_latest<time_type>("vsync_estimate")}
    { }

    // No paramter get_fast_pose() should just predict to the next vsync
	// However, we don't have vsync estimation yet.
	// So we will predict to `now()`, as a temporary approximation
    virtual fast_pose_type get_fast_pose() const override {
		const time_type *vsync_estimate = _m_vsync_estimate->get_latest_ro();

        if(vsync_estimate == nullptr) {
		return get_fast_pose(std::chrono::high_resolution_clock::now());
        } else {
            return get_fast_pose(*vsync_estimate);
        }
	}

    virtual pose_type get_true_pose() const override {
		const pose_type* pose_ptr = _m_true_pose->get_latest_ro();
		return correct_pose(
			pose_ptr ? *pose_ptr : pose_type{
				.sensor_time = std::chrono::system_clock::now(),
				.position = Eigen::Vector3f{0, 0, 0},
				.orientation = Eigen::Quaternionf{1, 0, 0, 0},
			}
		);
    }

    // future_time: An absolute timepoint in the future
    virtual fast_pose_type get_fast_pose(time_type future_timestamp) const override {
		const pose_type* slow_pose = _m_slow_pose->get_latest_ro();
		if (!slow_pose) {
			// No slow pose, return 0
            return fast_pose_type{
                .pose = correct_pose(pose_type{}),
				.predict_computed_time = std::chrono::system_clock::now(),
				.predict_target_time = future_timestamp,
            };
		}

		const imu_raw_type* imu_raw = _m_imu_raw->get_latest_ro();
        if (!imu_raw) {
#ifndef NDEBUG
            printf("FAST POSE IS SLOW POSE!");
#endif
			// No imu_raw, return slow_pose
            return fast_pose_type{
                .pose = correct_pose(*slow_pose),
				.predict_computed_time = std::chrono::system_clock::now(),
				.predict_target_time = future_timestamp,
            };
        }

		// slow_pose and imu_raw, do pose prediction

        double dt = std::chrono::duration_cast<std::chrono::nanoseconds>(future_timestamp - std::chrono::system_clock::now()).count();
        std::pair<Eigen::Matrix<double,13,1>, time_type> predictor_result = predict_mean_rk4(dt/NANO_SEC);

        auto state_plus = predictor_result.first;

        // predictor_imu_time is the most recent IMU sample that was used to compute the prediction.
        auto predictor_imu_time = predictor_result.second;
        
        pose_type predicted_pose = correct_pose({
            .sensor_time = predictor_imu_time,
            .position = Eigen::Vector3f{static_cast<float>(state_plus(4)), static_cast<float>(state_plus(5)), static_cast<float>(state_plus(6))}, 
            .orientation = Eigen::Quaternionf{static_cast<float>(state_plus(3)), static_cast<float>(state_plus(0)), static_cast<float>(state_plus(1)), static_cast<float>(state_plus(2))}
		});

		// Make the first valid fast pose be straight ahead.
		if (first_time) {
			std::unique_lock lock {offset_mutex};
			// check again, now that we have mutual exclusion
			if (first_time) {
				first_time = false;
				offset = predicted_pose.orientation.inverse();
			}
		}

        // Several timestamps are logged:
        //       - the prediction compute time (time when this prediction was computed, i.e., now)
        //       - the prediction target (the time that was requested for this pose.)
        return fast_pose_type {
            .pose = predicted_pose,
            .predict_computed_time = std::chrono::high_resolution_clock::now(),
            .predict_target_time = future_timestamp
        };
    }

	virtual void set_offset(const Eigen::Quaternionf& raw_o_times_offset) override {
		std::unique_lock lock {offset_mutex};
		Eigen::Quaternionf raw_o = raw_o_times_offset * offset.inverse();
		offset = raw_o.inverse();
		/*
		  Now, `raw_o` is maps to the identity quaternion.
		  Proof:
		  apply_offset(raw_o)
		      = raw_o * offset
		      = raw_o * raw_o.inverse()
		      = Identity.
		 */
	}

	Eigen::Quaternionf apply_offset(const Eigen::Quaternionf& orientation) const {
		std::shared_lock lock {offset_mutex};
		return orientation * offset;
	}


	virtual bool fast_pose_reliable() const override {
		return _m_slow_pose->get_latest_ro() && _m_imu_raw->get_latest_ro();
		/*
		  SLAM takes some time to initialize, so initially fast_pose
		  is unreliable.

		  In such cases, we might return a fast_pose based only on the
		  IMU data (currently, we just return a zero-pose)., and mark
		  it as "unreliable"

		  This way, there always a pose coming out of pose_prediction,
		  representing our best guess at that time, and we indicate
		  how reliable that guess is here.

		 */
	}

	virtual bool true_pose_reliable() const override {
		//return _m_true_pose.valid();
		/*
		  We do not have a "ground truth" available in all cases, such
		  as when reading live data.
		 */
		return _m_true_pose->get_latest_ro();
	}

<<<<<<< HEAD
    virtual Eigen::Quaternionf get_offset() override {
=======
    virtual Eigen::Quaternionf get_offset() const override {
        std::shared_lock lock {offset_mutex};
>>>>>>> f3387f7b
        return offset;
    }

private:
	mutable std::atomic<bool> first_time{true};
	const std::shared_ptr<switchboard> sb;
    std::unique_ptr<reader_latest<pose_type>> _m_slow_pose;
    std::unique_ptr<reader_latest<imu_raw_type>> _m_imu_raw;
	std::unique_ptr<reader_latest<pose_type>> _m_true_pose;
    std::unique_ptr<reader_latest<time_type>> _m_vsync_estimate;
	mutable Eigen::Quaternionf offset {Eigen::Quaternionf::Identity()};
	mutable std::shared_mutex offset_mutex;

    // Correct the orientation of the pose due to the lopsided IMU in the EuRoC Dataset
    pose_type correct_pose(const pose_type pose) const {
        pose_type swapped_pose;

        // This uses the OpenVINS standard output coordinate system.
        // This is a mapping between the OV coordinate system and the OpenGL system.
        swapped_pose.position.x() = -pose.position.y();
        swapped_pose.position.y() = pose.position.z();
        swapped_pose.position.z() = -pose.position.x();

		
        // There is a slight issue with the orientations: basically,
        // the output orientation acts as though the "top of the head" is the
        // forward direction, and the "eye direction" is the up direction.
		Eigen::Quaternionf raw_o (pose.orientation.w(), -pose.orientation.y(), pose.orientation.z(), -pose.orientation.x());

		swapped_pose.orientation = apply_offset(raw_o);
        swapped_pose.sensor_time = pose.sensor_time;

        return swapped_pose;
    }

    // Slightly modified copy of OpenVINS method found in propagator.cpp
    // Returns a pair of the predictor state_plus and the time associated with the
    // most recent imu reading used to perform this prediction.
    std::pair<Eigen::Matrix<double,13,1>,time_type> predict_mean_rk4(double dt) const {

        // Pre-compute things
        const imu_raw_type *imu_raw = _m_imu_raw->get_latest_ro();

        Eigen::Vector3d w_hat =imu_raw->w_hat;
        Eigen::Vector3d a_hat = imu_raw->a_hat;
        Eigen::Vector3d w_alpha = (imu_raw->w_hat2-imu_raw->w_hat)/dt;
        Eigen::Vector3d a_jerk = (imu_raw->a_hat2-imu_raw->a_hat)/dt;

        // y0 ================
        Eigen::Vector4d q_0 = Eigen::Matrix<double,4,1>{imu_raw->state_plus(0), imu_raw->state_plus(1), imu_raw->state_plus(2), imu_raw->state_plus(3)};
        Eigen::Vector3d p_0 = Eigen::Matrix<double,3,1>{imu_raw->state_plus(4), imu_raw->state_plus(5), imu_raw->state_plus(6)};
        Eigen::Vector3d v_0 = Eigen::Matrix<double,3,1>{imu_raw->state_plus(7), imu_raw->state_plus(8), imu_raw->state_plus(9)};

        // k1 ================
        Eigen::Vector4d dq_0 = {0,0,0,1};
        Eigen::Vector4d q0_dot = 0.5*Omega(w_hat)*dq_0;
        Eigen::Vector3d p0_dot = v_0;
        Eigen::Matrix3d R_Gto0 = quat_2_Rot(quat_multiply(dq_0,q_0));
        Eigen::Vector3d v0_dot = R_Gto0.transpose()*a_hat-Eigen::Vector3d{0.0, 0.0, 9.81};

        Eigen::Vector4d k1_q = q0_dot*dt;
        Eigen::Vector3d k1_p = p0_dot*dt;
        Eigen::Vector3d k1_v = v0_dot*dt;

        // k2 ================
        w_hat += 0.5*w_alpha*dt;
        a_hat += 0.5*a_jerk*dt;

        Eigen::Vector4d dq_1 = quatnorm(dq_0+0.5*k1_q);
        Eigen::Vector3d v_1 = v_0+0.5*k1_v;

        Eigen::Vector4d q1_dot = 0.5*Omega(w_hat)*dq_1;
        Eigen::Vector3d p1_dot = v_1;
        Eigen::Matrix3d R_Gto1 = quat_2_Rot(quat_multiply(dq_1,q_0));
        Eigen::Vector3d v1_dot = R_Gto1.transpose()*a_hat-Eigen::Vector3d{0.0, 0.0, 9.81};

        Eigen::Vector4d k2_q = q1_dot*dt;
        Eigen::Vector3d k2_p = p1_dot*dt;
        Eigen::Vector3d k2_v = v1_dot*dt;

        // k3 ================
        Eigen::Vector4d dq_2 = quatnorm(dq_0+0.5*k2_q);
        //Eigen::Vector3d p_2 = p_0+0.5*k2_p;
        Eigen::Vector3d v_2 = v_0+0.5*k2_v;

        Eigen::Vector4d q2_dot = 0.5*Omega(w_hat)*dq_2;
        Eigen::Vector3d p2_dot = v_2;
        Eigen::Matrix3d R_Gto2 = quat_2_Rot(quat_multiply(dq_2,q_0));
        Eigen::Vector3d v2_dot = R_Gto2.transpose()*a_hat-Eigen::Vector3d{0.0, 0.0, 9.81};

        Eigen::Vector4d k3_q = q2_dot*dt;
        Eigen::Vector3d k3_p = p2_dot*dt;
        Eigen::Vector3d k3_v = v2_dot*dt;

        // k4 ================
        w_hat += 0.5*w_alpha*dt;
        a_hat += 0.5*a_jerk*dt;

        Eigen::Vector4d dq_3 = quatnorm(dq_0+k3_q);
        //Eigen::Vector3d p_3 = p_0+k3_p;
        Eigen::Vector3d v_3 = v_0+k3_v;

        Eigen::Vector4d q3_dot = 0.5*Omega(w_hat)*dq_3;
        Eigen::Vector3d p3_dot = v_3;
        Eigen::Matrix3d R_Gto3 = quat_2_Rot(quat_multiply(dq_3,q_0));
        Eigen::Vector3d v3_dot = R_Gto3.transpose()*a_hat-Eigen::Vector3d{0.0, 0.0, 9.81};

        Eigen::Vector4d k4_q = q3_dot*dt;
        Eigen::Vector3d k4_p = p3_dot*dt;
        Eigen::Vector3d k4_v = v3_dot*dt;

        // y+dt ================
        Eigen::Matrix<double,13,1> state_plus = Eigen::Matrix<double,13,1>::Zero();
        Eigen::Vector4d dq = quatnorm(dq_0+(1.0/6.0)*k1_q+(1.0/3.0)*k2_q+(1.0/3.0)*k3_q+(1.0/6.0)*k4_q);
        state_plus.block(0,0,4,1) = quat_multiply(dq, q_0);
        state_plus.block(4,0,3,1) = p_0+(1.0/6.0)*k1_p+(1.0/3.0)*k2_p+(1.0/3.0)*k3_p+(1.0/6.0)*k4_p;
        state_plus.block(7,0,3,1) = v_0+(1.0/6.0)*k1_v+(1.0/3.0)*k2_v+(1.0/3.0)*k3_v+(1.0/6.0)*k4_v;

        return {state_plus, imu_raw->imu_time};
    }

    /**
     * @brief Integrated quaternion from angular velocity
     *
     * See equation (48) of trawny tech report [Indirect Kalman Filter for 3D Attitude Estimation](http://mars.cs.umn.edu/tr/reports/Trawny05b.pdf).
     *
     */
    static const inline Eigen::Matrix<double, 4, 4> Omega(Eigen::Matrix<double, 3, 1> w) {
        Eigen::Matrix<double, 4, 4> mat;
        mat.block(0, 0, 3, 3) = -skew_x(w);
        mat.block(3, 0, 1, 3) = -w.transpose();
        mat.block(0, 3, 3, 1) = w;
        mat(3, 3) = 0;
        return mat;
    }

    /**
     * @brief Normalizes a quaternion to make sure it is unit norm
     * @param q_t Quaternion to normalized
     * @return Normalized quaterion
     */
    static const inline Eigen::Matrix<double, 4, 1> quatnorm(Eigen::Matrix<double, 4, 1> q_t) {
        if (q_t(3, 0) < 0) {
            q_t *= -1;
        }
        return q_t / q_t.norm();
    }

    /**
     * @brief Skew-symmetric matrix from a given 3x1 vector
     *
     * This is based on equation 6 in [Indirect Kalman Filter for 3D Attitude Estimation](http://mars.cs.umn.edu/tr/reports/Trawny05b.pdf):
     * \f{align*}{
     *  \lfloor\mathbf{v}\times\rfloor =
     *  \begin{bmatrix}
     *  0 & -v_3 & v_2 \\ v_3 & 0 & -v_1 \\ -v_2 & v_1 & 0
     *  \end{bmatrix}
     * @f}
     *
     * @param[in] w 3x1 vector to be made a skew-symmetric
     * @return 3x3 skew-symmetric matrix
     */
    static const inline Eigen::Matrix<double, 3, 3> skew_x(const Eigen::Matrix<double, 3, 1> &w) {
        Eigen::Matrix<double, 3, 3> w_x;
        w_x << 0, -w(2), w(1),
                w(2), 0, -w(0),
                -w(1), w(0), 0;
        return w_x;
    }

    /**
     * @brief Converts JPL quaterion to SO(3) rotation matrix
     *
     * This is based on equation 62 in [Indirect Kalman Filter for 3D Attitude Estimation](http://mars.cs.umn.edu/tr/reports/Trawny05b.pdf):
     * \f{align*}{
     *  \mathbf{R} = (2q_4^2-1)\mathbf{I}_3-2q_4\lfloor\mathbf{q}\times\rfloor+2\mathbf{q}^\top\mathbf{q}
     * @f}
     *
     * @param[in] q JPL quaternion
     * @return 3x3 SO(3) rotation matrix
     */
    static const inline Eigen::Matrix<double, 3, 3> quat_2_Rot(const Eigen::Matrix<double, 4, 1> &q) {
        Eigen::Matrix<double, 3, 3> q_x = skew_x(q.block(0, 0, 3, 1));
        Eigen::MatrixXd Rot = (2 * std::pow(q(3, 0), 2) - 1) * Eigen::MatrixXd::Identity(3, 3)
                              - 2 * q(3, 0) * q_x +
                              2 * q.block(0, 0, 3, 1) * (q.block(0, 0, 3, 1).transpose());
        return Rot;
    }

    /**
     * @brief Multiply two JPL quaternions
     *
     * This is based on equation 9 in [Indirect Kalman Filter for 3D Attitude Estimation](http://mars.cs.umn.edu/tr/reports/Trawny05b.pdf).
     * We also enforce that the quaternion is unique by having q_4 be greater than zero.
     * \f{align*}{
     *  \bar{q}\otimes\bar{p}=
     *  \mathcal{L}(\bar{q})\bar{p}=
     *  \begin{bmatrix}
     *  q_4\mathbf{I}_3+\lfloor\mathbf{q}\times\rfloor & \mathbf{q} \\
     *  -\mathbf{q}^\top & q_4
     *  \end{bmatrix}
     *  \begin{bmatrix}
     *  \mathbf{p} \\ p_4
     *  \end{bmatrix}
     * @f}
     *
     * @param[in] q First JPL quaternion
     * @param[in] p Second JPL quaternion
     * @return 4x1 resulting p*q quaternion
     */
    static const inline Eigen::Matrix<double, 4, 1> quat_multiply(const Eigen::Matrix<double, 4, 1> &q, const Eigen::Matrix<double, 4, 1> &p) {
        Eigen::Matrix<double, 4, 1> q_t;
        Eigen::Matrix<double, 4, 4> Qm;
        // create big L matrix
        Qm.block(0, 0, 3, 3) = q(3, 0) * Eigen::MatrixXd::Identity(3, 3) - skew_x(q.block(0, 0, 3, 1));
        Qm.block(0, 3, 3, 1) = q.block(0, 0, 3, 1);
        Qm.block(3, 0, 1, 3) = -q.block(0, 0, 3, 1).transpose();
        Qm(3, 3) = q(3, 0);
        q_t = Qm * p;
        // ensure unique by forcing q_4 to be >0
        if (q_t(3, 0) < 0) {
            q_t *= -1;
        }
        // normalize and return
        return q_t / q_t.norm();
    }
};

class pose_prediction_plugin : public plugin {
public:
    pose_prediction_plugin(const std::string& name, phonebook* pb)
    	: plugin{name, pb}
	{
		pb->register_impl<pose_prediction>(
			std::static_pointer_cast<pose_prediction>(
				std::make_shared<pose_prediction_impl>(pb)
			)
		);
	}
};

PLUGIN_MAIN(pose_prediction_plugin);<|MERGE_RESOLUTION|>--- conflicted
+++ resolved
@@ -148,12 +148,8 @@
 		return _m_true_pose->get_latest_ro();
 	}
 
-<<<<<<< HEAD
-    virtual Eigen::Quaternionf get_offset() override {
-=======
     virtual Eigen::Quaternionf get_offset() const override {
         std::shared_lock lock {offset_mutex};
->>>>>>> f3387f7b
         return offset;
     }
 
