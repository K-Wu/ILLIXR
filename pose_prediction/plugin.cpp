#include "common/phonebook.hpp"
#include "common/pose_prediction.hpp"
#include "common/data_format.hpp"
#include "common/plugin.hpp"

using namespace ILLIXR;

class pose_prediction_impl : public pose_prediction {
public:
<<<<<<< HEAD
    pose_prediction_impl(phonebook* pb_)
    	: pb{pb_}
		, sb{pb->lookup_impl<switchboard>()}
		, _m_pose{sb->get_reader<pose_type>("slow_pose")}
        , _m_true_pose{sb->get_reader<pose_type>("true_pose")}
    { }

    virtual pose_type get_fast_pose() override {
		ptr<const pose_type> pose_ptr = _m_pose.get_latest_ro_nullable();
=======
    pose_prediction_impl(/* non-const */ phonebook* pb)
		: sb{pb->lookup_impl<switchboard>()}
		, _m_pose{sb->subscribe_latest<pose_type>("slow_pose")}
        , _m_true_pose{sb->subscribe_latest<pose_type>("true_pose")}
    { }

    virtual pose_type get_fast_pose() const override {
		const pose_type* pose_ptr = _m_pose->get_latest_ro();
>>>>>>> 4136f2e8
		return correct_pose(
			pose_ptr ? *pose_ptr : pose_type{}
		);
    }

<<<<<<< HEAD
    virtual pose_type get_fast_true_pose() override {
		ptr<const pose_type> pose_ptr = _m_true_pose.get_latest_ro_nullable();
=======
    virtual pose_type get_fast_true_pose() const override {
		const pose_type* pose_ptr = _m_true_pose->get_latest_ro();
>>>>>>> 4136f2e8
		return correct_pose(
			pose_ptr ? *pose_ptr : pose_type{}
		);
    }

private:
<<<<<<< HEAD
    phonebook* const pb;
    switchboard* const sb;
    switchboard::reader<pose_type> _m_pose;
    switchboard::reader<pose_type> _m_true_pose;
	std::atomic<bool> _m_valid;
    
    pose_type correct_pose(const pose_type pose) {
=======
	const std::shared_ptr<switchboard> sb;
    std::unique_ptr<reader_latest<pose_type>> _m_pose;
	std::unique_ptr<reader_latest<pose_type>> _m_true_pose;
    
    pose_type correct_pose(const pose_type pose) const {
>>>>>>> 4136f2e8
        pose_type swapped_pose {pose};

        // This uses the OpenVINS standard output coordinate system.
        // This is a mapping between the OV coordinate system and the OpenGL system.
        swapped_pose.position.x() = -pose.position.y();
        swapped_pose.position.y() = pose.position.z();
        swapped_pose.position.z() = -pose.position.x();

		
        // There is a slight issue with the orientations: basically,
        // the output orientation acts as though the "top of the head" is the
        // forward direction, and the "eye direction" is the up direction.
        // Can be offset with an initial "calibration quaternion."
        swapped_pose.orientation.w() = pose.orientation.w();
        swapped_pose.orientation.x() = -pose.orientation.y();
        swapped_pose.orientation.y() = pose.orientation.z();
        swapped_pose.orientation.z() = -pose.orientation.x();

        return swapped_pose;
    }
};

class pose_prediction_plugin : public plugin {
public:
    pose_prediction_plugin(phonebook* pb_)
    	: pb{pb_}
	{
<<<<<<< HEAD
		pb->register_impl<pose_prediction>(std::make_unique<pose_prediction_impl>(pb));
	}

private:
	phonebook* pb;
=======
		pb->register_impl<pose_prediction>(
			std::static_pointer_cast<pose_prediction>(
				std::make_shared<pose_prediction_impl>(pb)
			)
		);
	}

private:
    phonebook* const pb;
	const std::shared_ptr<switchboard> sb;
>>>>>>> 4136f2e8
};

PLUGIN_MAIN(pose_prediction_plugin);<|MERGE_RESOLUTION|>--- conflicted
+++ resolved
@@ -7,59 +7,32 @@
 
 class pose_prediction_impl : public pose_prediction {
 public:
-<<<<<<< HEAD
-    pose_prediction_impl(phonebook* pb_)
-    	: pb{pb_}
-		, sb{pb->lookup_impl<switchboard>()}
+    pose_prediction_impl(const phonebook* pb)
+		: sb{pb->lookup_impl<switchboard>()}
 		, _m_pose{sb->get_reader<pose_type>("slow_pose")}
         , _m_true_pose{sb->get_reader<pose_type>("true_pose")}
     { }
 
-    virtual pose_type get_fast_pose() override {
+    virtual pose_type get_fast_pose() const override {
 		ptr<const pose_type> pose_ptr = _m_pose.get_latest_ro_nullable();
-=======
-    pose_prediction_impl(/* non-const */ phonebook* pb)
-		: sb{pb->lookup_impl<switchboard>()}
-		, _m_pose{sb->subscribe_latest<pose_type>("slow_pose")}
-        , _m_true_pose{sb->subscribe_latest<pose_type>("true_pose")}
-    { }
-
-    virtual pose_type get_fast_pose() const override {
-		const pose_type* pose_ptr = _m_pose->get_latest_ro();
->>>>>>> 4136f2e8
 		return correct_pose(
 			pose_ptr ? *pose_ptr : pose_type{}
 		);
     }
 
-<<<<<<< HEAD
-    virtual pose_type get_fast_true_pose() override {
+    virtual pose_type get_fast_true_pose() const override {
 		ptr<const pose_type> pose_ptr = _m_true_pose.get_latest_ro_nullable();
-=======
-    virtual pose_type get_fast_true_pose() const override {
-		const pose_type* pose_ptr = _m_true_pose->get_latest_ro();
->>>>>>> 4136f2e8
 		return correct_pose(
 			pose_ptr ? *pose_ptr : pose_type{}
 		);
     }
 
 private:
-<<<<<<< HEAD
-    phonebook* const pb;
-    switchboard* const sb;
+	const std::shared_ptr<switchboard> sb;
     switchboard::reader<pose_type> _m_pose;
     switchboard::reader<pose_type> _m_true_pose;
-	std::atomic<bool> _m_valid;
-    
-    pose_type correct_pose(const pose_type pose) {
-=======
-	const std::shared_ptr<switchboard> sb;
-    std::unique_ptr<reader_latest<pose_type>> _m_pose;
-	std::unique_ptr<reader_latest<pose_type>> _m_true_pose;
     
     pose_type correct_pose(const pose_type pose) const {
->>>>>>> 4136f2e8
         pose_type swapped_pose {pose};
 
         // This uses the OpenVINS standard output coordinate system.
@@ -84,27 +57,13 @@
 
 class pose_prediction_plugin : public plugin {
 public:
-    pose_prediction_plugin(phonebook* pb_)
-    	: pb{pb_}
-	{
-<<<<<<< HEAD
-		pb->register_impl<pose_prediction>(std::make_unique<pose_prediction_impl>(pb));
-	}
-
-private:
-	phonebook* pb;
-=======
+    pose_prediction_plugin(phonebook* pb) {
 		pb->register_impl<pose_prediction>(
 			std::static_pointer_cast<pose_prediction>(
 				std::make_shared<pose_prediction_impl>(pb)
 			)
 		);
 	}
-
-private:
-    phonebook* const pb;
-	const std::shared_ptr<switchboard> sb;
->>>>>>> 4136f2e8
 };
 
 PLUGIN_MAIN(pose_prediction_plugin);