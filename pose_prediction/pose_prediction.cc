#include <vector>
#include <chrono>
#include <math.h>
#include "kalman.hh"
#include "common/switchboard.hh"
#include "common/phonebook.hh"
#include "common/threadloop.hh"
#include "common/data_format.hh"

using namespace ILLIXR;

class pose_prediction : public threadloop {
public:
    pose_prediction(phonebook* pb)
		: sb{pb->lookup_impl<switchboard>()}
		, _m_slow_pose{sb->subscribe_latest<pose_type>("slow_pose")}
		, _m_imu{sb->subscribe_latest<imu_type>("imu0")}
		, _m_fast_pose{sb->publish<pose_type>("fast_pose")}
	{

		auto nullable_pose = _m_slow_pose->get_latest_ro();
		assert(nullable_pose != NULL);
		_m_fast_pose->put(nullable_pose);

        std::chrono::time_point<std::chrono::system_clock> current_time = std::chrono::system_clock::now();
        pose_type init_pose = pose_type{
            current_time, 
            Eigen::Vector3f{0.878612, 2.14247, 0.947262}, 
            Eigen::Quaternionf{0.060514, -0.828459, -0.058956, -0.553641}
        };

        _filter = new kalman_filter();
        _previous_slow_pose = init_pose;
        _current_fast_pose = init_pose;
        _fast_linear_vel = Eigen::Vector3f(0, 0, 0);
        _slam_received = false;
        start_time = std::chrono::system_clock::now();
    }

    // Overridden method from the component interface. This specifies one interation of the main loop 
    virtual void _p_one_iteration() override {

        // If the SB has a new slow pose value from SLAM
        auto pose_sample = _m_slow_pose->get_latest_ro();
        if (pose_sample != NULL && pose_sample->time > _previous_slow_pose.time) {
            _update_slow_pose(*pose_sample);

            // If this is the first time receiving a slow pose, init the filter biases and initial state.
            if (!_slam_received) {
                _slam_received = true;
                _filter->init_prediction(*pose_sample);
            }
        }

        const imu_type* fresh_imu_measurement = _m_imu->get_latest_ro();
		assert(fresh_imu_measurement != NULL);

        // If queried IMU is fresher than the pose mesaurement and the local IMU copy we have, update it and the pose
        // if (fresh_imu_measurement->time > _current_fast_pose.time) {
        //     if (_slam_received) {
        //         _update_fast_pose(*fresh_imu_measurement);
        //     } else {
        //         _filter->add_bias(*fresh_imu_measurement);
        //     }
        // }
    }

private:
	switchboard* sb;

    // Switchboard plugs for writing / reading data.
    std::unique_ptr<reader_latest<pose_type>> _m_slow_pose;
    std::unique_ptr<reader_latest<imu_type>> _m_imu;
    std::unique_ptr<writer<pose_type>> _m_fast_pose;

    time_type start_time;

    kalman_filter* _filter;
    pose_type _previous_slow_pose;
    pose_type _current_fast_pose;
    Eigen::Vector3f _fast_linear_vel;
    bool _slam_received;

    // Helper that will push to the SB if a newer pose is pulled from the SB/SLAM
    void _update_slow_pose(const pose_type fresh_pose) {
        float time_difference = static_cast<float>(std::chrono::duration_cast<std::chrono::nanoseconds>
												   (fresh_pose.time - _previous_slow_pose.time).count()) / 1000000000.0f;

        // Ground truth values do not start from 0, 0, 0. They start from the offset specified by these variables
        pose_type *temp_pose = new pose_type(fresh_pose);
        temp_pose->position[0] += 0.878612;
        temp_pose->position[1] += 2.14247;
        temp_pose->position[2] += 0.947262;

        // Update the velocity with the pose position difference over time. This is done because
        // Accelerometer readings have lots of noise and will lead to bad dead reckoning
        _fast_linear_vel[0] = (temp_pose->position[0] - _previous_slow_pose.position[0]) / time_difference;
        _fast_linear_vel[1] = (temp_pose->position[1] - _previous_slow_pose.position[1]) / time_difference;
        _fast_linear_vel[2] = (temp_pose->position[2] - _previous_slow_pose.position[2]) / time_difference;

        Eigen::Vector3f new_slow_orientation = temp_pose->orientation.toRotationMatrix().eulerAngles(0, 1, 2);
        Eigen::Vector3f latest_fast_orientation = _current_fast_pose.orientation.toRotationMatrix().eulerAngles(0, 1, 2);
        
        /*
        std::cerr << "Orientation xyz: " << new_slow_orientation.x() << ", " << new_slow_orientation.y() << ", " << new_slow_orientation.z() << std::endl;

        std::cout << "New pose recieved from SLAM! " << time_difference << std::endl;
        std::cout << "Diff Between New Slow and Latest Fast - Pos: " << temp_pose->position[0] - _current_fast_pose.position[0] 
                << ", " << temp_pose->position[1] - _current_fast_pose.position[1]
                << ", " << temp_pose->position[2] - _current_fast_pose.position[2] << std::endl;

        std::cout << "Diff Between New Slow and Latest Fast - Rot: " << new_slow_orientation[0] - latest_fast_orientation[0] 
                << ", " << new_slow_orientation[1] - latest_fast_orientation[1]
                << ", " << new_slow_orientation[2] - latest_fast_orientation[2] << std::endl;
        */


        float time = (fresh_pose.time - start_time).count();

        float aroundZ = 0.0f;
		float aroundY = 0.0f;
		float aroundX = 0.3f * cosf( time * 2.5f ) * 0.5f - 0.5f;
        aroundX = 0.0f;

		//https://en.wikipedia.org/wiki/Conversion_between_quaternions_and_Euler_angles#Euler_Angles_to_Quaternion_Conversion

		double cy = cos(aroundZ * 0.5);
		double sy = sin(aroundZ * 0.5);
		double cp = cos(aroundY * 0.5);
		double sp = sin(aroundY * 0.5);
		double cr = cos(aroundX * 0.5);
		double sr = sin(aroundX * 0.5);

		Eigen::Quaternionf dummy_q;
		dummy_q.w() = cy * cp * cr + sy * sp * sr;
		dummy_q.x() = cy * cp * sr - sy * sp * cr;
		dummy_q.y() = sy * cp * sr + cy * sp * cr;
		dummy_q.z() = sy * cp * cr - cy * sp * sr;


        pose_type* swapped_pose = new pose_type(fresh_pose);
        
        swapped_pose->position.x() = fresh_pose.position.y();
        swapped_pose->position.y() = fresh_pose.position.x();
        swapped_pose->position.z() = -fresh_pose.position.z();

        swapped_pose->orientation.w() = fresh_pose.orientation.w();
        swapped_pose->orientation.x() = fresh_pose.orientation.y();
        swapped_pose->orientation.y() = fresh_pose.orientation.x();
        swapped_pose->orientation.z() = -fresh_pose.orientation.z();

        _previous_slow_pose = *temp_pose;
        _current_fast_pose = *temp_pose;
        _filter->update_estimates(temp_pose->orientation);

        _m_fast_pose->put(swapped_pose);
    }

    // Helper that updates the pose with new IMU readings and pushed to the SB
    void _update_fast_pose(const imu_type fresh_imu_measurement) {
        float time_difference = static_cast<float>(std::chrono::duration_cast<std::chrono::nanoseconds>
                                (fresh_imu_measurement.time - _current_fast_pose.time).count()) / 1000000000.0f;

        Eigen::Vector3f rotated_accel = _current_fast_pose.orientation.inverse() * fresh_imu_measurement.linear_a;
        _fast_linear_vel[0] += rotated_accel[0] * time_difference;
        _fast_linear_vel[1] += rotated_accel[1] * time_difference;
        _fast_linear_vel[2] += rotated_accel[2] * time_difference;

        // Calculate the new pose transform by .5*a*t^2 + v*t + d
        Eigen::Vector3f predicted_position = {
            static_cast<float>(0.5 * rotated_accel[0] * pow(time_difference, 2) + _fast_linear_vel[0] * time_difference + _current_fast_pose.position[0]),
            static_cast<float>(0.5 * rotated_accel[1] * pow(time_difference, 2) + _fast_linear_vel[1] * time_difference + _current_fast_pose.position[1]),
            static_cast<float>(0.5 * rotated_accel[2] * pow(time_difference, 2) + _fast_linear_vel[2] * time_difference + _current_fast_pose.position[2]),
        };

        // imu_type clean_imu_measurement = fresh_imu_measurement;
        // clean_imu_measurement.linear_a = rotated_accel;

        Eigen::Vector3f orientation_euler = _filter->predict_values(fresh_imu_measurement, rotated_accel, time_difference);
        Eigen::Quaternionf predicted_orientation = Eigen::AngleAxisf(orientation_euler(0), Eigen::Vector3f::UnitX())
                * Eigen::AngleAxisf(orientation_euler(1), Eigen::Vector3f::UnitY())
                * Eigen::AngleAxisf(orientation_euler(2), Eigen::Vector3f::UnitZ());

        _current_fast_pose = pose_type{fresh_imu_measurement.time, predicted_position, predicted_orientation};

        assert(isfinite(_current_fast_pose.orientation.w()));
        assert(isfinite(_current_fast_pose.orientation.x()));
        assert(isfinite(_current_fast_pose.orientation.y()));
        assert(isfinite(_current_fast_pose.orientation.z()));
        assert(isfinite(_current_fast_pose.position[0]));
        assert(isfinite(_current_fast_pose.position[1]));
        assert(isfinite(_current_fast_pose.position[2]));
		
		_m_fast_pose->put(new pose_type(_current_fast_pose));
    }
};

<<<<<<< HEAD
PLUGIN_MAIN(pose_prediction)
=======
extern "C" component* create_component(switchboard* sb) {
	/* First, we declare intent to read/write topics. Switchboard
	   returns handles to those topics. */
    auto slow_pose_plug = sb->subscribe_latest<pose_type>("true_pose");
	auto imu_plug = sb->subscribe_latest<imu_type>("imu0");
	auto fast_pose_plug = sb->publish<pose_type>("fast_pose");

	/* This ensures pose is available at startup. */
	auto nullable_pose = slow_pose_plug->get_latest_ro();
	assert(nullable_pose != NULL);
	fast_pose_plug->put(nullable_pose);

	return new pose_prediction{std::move(slow_pose_plug), std::move(imu_plug), std::move(fast_pose_plug)};
}
>>>>>>> 213ea16f
<|MERGE_RESOLUTION|>--- conflicted
+++ resolved
@@ -195,21 +195,4 @@
     }
 };
 
-<<<<<<< HEAD
-PLUGIN_MAIN(pose_prediction)
-=======
-extern "C" component* create_component(switchboard* sb) {
-	/* First, we declare intent to read/write topics. Switchboard
-	   returns handles to those topics. */
-    auto slow_pose_plug = sb->subscribe_latest<pose_type>("true_pose");
-	auto imu_plug = sb->subscribe_latest<imu_type>("imu0");
-	auto fast_pose_plug = sb->publish<pose_type>("fast_pose");
-
-	/* This ensures pose is available at startup. */
-	auto nullable_pose = slow_pose_plug->get_latest_ro();
-	assert(nullable_pose != NULL);
-	fast_pose_plug->put(nullable_pose);
-
-	return new pose_prediction{std::move(slow_pose_plug), std::move(imu_plug), std::move(fast_pose_plug)};
-}
->>>>>>> 213ea16f
+PLUGIN_MAIN(pose_prediction)